syntax = "proto3";
package slinky.marketmap.v1;

option go_package = "github.com/skip-mev/slinky/x/marketmap/types";

import "gogoproto/gogo.proto";
import "slinky/types/v1/currency_pair.proto";

// Ticker represents a price feed for a given asset pair i.e. BTC/USD. The price
// feed is scaled to a number of decimal places and has a minimum number of
// providers required to consider the ticker valid.
message Ticker {
  option (gogoproto.goproto_stringer) = false;
  option (gogoproto.stringer) = false;

  // CurrencyPair is the currency pair for this ticker.
  slinky.types.v1.CurrencyPair currency_pair = 1
      [ (gogoproto.nullable) = false ];

  // Decimals is the number of decimal places for the ticker. The number of
  // decimal places is used to convert the price to a human-readable format.
  uint64 decimals = 2;
<<<<<<< HEAD
  // MinProviderCount is the minimum number of providers required to consider
  // the ticker valid.
  uint64 min_provider_count = 3;
=======

  // MinProviderCount is the minimum number of providers required to consider
  // the ticker valid.
  uint64 min_provider_count = 3;

  // Enabled is the flag that denotes if the Ticker is enabled for price
  // fetching by an oracle.
  bool enabled = 14;
>>>>>>> 944295af

  // MetadataJSON is a string of JSON that encodes any extra configuration
  // for the given ticker.
  string metadata_JSON = 15;
}

message ProviderConfig {
  // Name corresponds to the name of the provider for which the configuration is
  // being set.
  string name = 1;

  // OffChainTicker is the off-chain representation of the ticker i.e. BTC/USD.
  // The off-chain ticker is unique to a given provider and is used to fetch the
  // price of the ticker from the provider.
  string off_chain_ticker = 2;
}

// Path is the list of convertable markets that will be used to convert the
// prices of a set of tickers to a common ticker.
message Path {
  // Operations is an ordered list of operations that will be taken. These must
  // be topologically sorted to ensure that the conversion is possible i.e. DAG.
  repeated Operation operations = 1 [ (gogoproto.nullable) = false ];
}

// Operation represents the operation configuration for a given ticker.
message Operation {
  // CurrencyPair is the on-chain currency pair for this ticker.
  slinky.types.v1.CurrencyPair currency_pair = 1
      [ (gogoproto.nullable) = false ];

  // Invert is a boolean that indicates whether the price of the ticker should
  // be inverted.
  bool invert = 2;

  // Provider is the name of the provider that will be used to fetch the price
  // of the ticker.
  string provider = 3;
}

message Paths {
  // Paths is the list of convertable markets that will be used to convert the
  // prices of a set of tickers to a common ticker.
  repeated Path paths = 1 [ (gogoproto.nullable) = false ];
}

message Providers {
  // Providers is the list of provider configurations for the given ticker.
  repeated ProviderConfig providers = 1 [ (gogoproto.nullable) = false ];
}

// AggregationType is the type of aggregation that will be used to aggregate the
// prices of the tickers.
enum AggregationType {
  // UNKOWN_AGGREGATION_TYPE is the default value for the aggregation type.
  UNKNOWN_AGGREGATION_TYPE = 0;

  // IndexPriceAggregation is the type of aggregation that will be used to
  // aggregate the prices of the tickers. Specifically, this converts the prices
  // either directly or using the index price to a common currency pair.
  INDEX_PRICE_AGGREGATION = 1;

  // StandardMedianAggregation is the type of aggregation that will be used to
  // aggregate the prices of the tickers. Specifically, this converts the prices
  // to a common currency pair and then takes the median of the prices. No
  // conversions are done if the prices are already in the common currency pair.
  STANDARD_MEDIAN_AGGREGATION = 2;
}

message MarketMap {
  option (gogoproto.goproto_stringer) = false;
  option (gogoproto.stringer) = false;

  // Tickers is the full list of tickers and their associated configurations
  // to be stored on-chain.
  map<string, Ticker> tickers = 1 [ (gogoproto.nullable) = false ];

  // Paths is a map from CurrencyPair to all paths that resolve to that pair
  map<string, Paths> paths = 2 [ (gogoproto.nullable) = false ];

  // Providers is a map from CurrencyPair to each of to provider-specific
  // configs associated with it.
  map<string, Providers> providers = 3 [ (gogoproto.nullable) = false ];

  // AggregationType is the type of aggregation that will be used to aggregate
  // the prices of the tickers.
  AggregationType aggregation_type = 4;
}<|MERGE_RESOLUTION|>--- conflicted
+++ resolved
@@ -20,11 +20,6 @@
   // Decimals is the number of decimal places for the ticker. The number of
   // decimal places is used to convert the price to a human-readable format.
   uint64 decimals = 2;
-<<<<<<< HEAD
-  // MinProviderCount is the minimum number of providers required to consider
-  // the ticker valid.
-  uint64 min_provider_count = 3;
-=======
 
   // MinProviderCount is the minimum number of providers required to consider
   // the ticker valid.
@@ -33,7 +28,6 @@
   // Enabled is the flag that denotes if the Ticker is enabled for price
   // fetching by an oracle.
   bool enabled = 14;
->>>>>>> 944295af
 
   // MetadataJSON is a string of JSON that encodes any extra configuration
   // for the given ticker.

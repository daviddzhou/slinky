--- conflicted
+++ resolved
@@ -5,8 +5,6 @@
 	"fmt"
 	"math/big"
 	"strings"
-
-	mmtypes "github.com/skip-mev/slinky/x/mm2/types"
 
 	"cosmossdk.io/math"
 	cmtabci "github.com/cometbft/cometbft/abci/types"
@@ -22,8 +20,8 @@
 	slinkyabci "github.com/skip-mev/slinky/abci/ve/types"
 	slinkytypes "github.com/skip-mev/slinky/pkg/types"
 	alerttypes "github.com/skip-mev/slinky/x/alerts/types"
+	mmtypes "github.com/skip-mev/slinky/x/marketmap/types"
 	oracletypes "github.com/skip-mev/slinky/x/oracle/types"
-  mmtypes "github.com/skip-mev/slinky/x/marketmap/types"
 )
 
 const validatorStake = 5000000000000
@@ -1167,17 +1165,10 @@
 			nodes := s.chain.Nodes()
 
 			btcusdTicker := mmtypes.Ticker{
-<<<<<<< HEAD
-				CurrencyPair:     constants.BITCOIN_USD,
-				Decimals:         8,
-				MinProviderCount: 1,
-				Enabled:          false,
-=======
 				CurrencyPair:     cp,
 				Decimals:         8,
 				MinProviderCount: 1,
 				Enabled:          true,
->>>>>>> a05faf37
 				Metadata_JSON:    `{"price": 150.0}`,
 			}
 

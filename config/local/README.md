--- conflicted
+++ resolved
@@ -2,11 +2,7 @@
 
 ## Overview
 
-<<<<<<< HEAD
-This directory contains the [configuration file](./oracle.json) for the local oracle instance as well as [market map file](./market.json) that contains all of the markets that are supported by the oracle. To update the set of provider's utilized, update the `LocalOracleConfig` in `generate.go`. To update the set of markets supported, update the `ProvidersToMarkets` in `generate.go`. To add a custom conversion path, update the `TickerPaths` in `generate.go`.
-=======
 This directory contains the [configuration file](./oracle.json) for the local oracle instance as well as [market map file](./market.json) that contains all markets that are supported by the oracle. To update the set of provider's utilized, update the `LocalOracleConfig` in `generate.go`. To update the set of markets supported, update the `ProvidersToMarkets` in `generate.go`. To add a custom conversion path, update the `TickerPaths` in `generate.go`.
->>>>>>> c86299c8
 
 ```bash
 make update-local-config

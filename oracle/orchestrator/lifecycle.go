--- conflicted
+++ resolved
@@ -45,14 +45,9 @@
 	}
 
 	// Start the market map provider.
-<<<<<<< HEAD
-	if o.mapper != nil {
-		o.errGroup.Go(o.execProviderFn(ctx, o.mapper))
-		o.errGroup.Go(o.listenForMarketMapUpdates(ctx))
-=======
 	if o.mmProvider != nil {
 		o.errGroup.Go(o.execProviderFn(ctx, o.mmProvider))
->>>>>>> 3b030057
+    o.errGroup.Go(o.listenForMarketMapUpdates(ctx))
 	}
 
 	return nil

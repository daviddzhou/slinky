--- conflicted
+++ resolved
@@ -45,28 +45,6 @@
 	default:
 		apiDataHandler, err = marketmap.NewAPIHandler(cfg.API)
 	}
-<<<<<<< HEAD
-
-	return types.NewMarketMapProvider(
-		base.WithName[types.Chain, *mmtypes.MarketMapResponse](cfg.Name),
-		base.WithLogger[types.Chain, *mmtypes.MarketMapResponse](logger),
-		base.WithAPIQueryHandler(queryHandler),
-		base.WithAPIConfig[types.Chain, *mmtypes.MarketMapResponse](cfg.API),
-		base.WithMetrics[types.Chain, *mmtypes.MarketMapResponse](providerMetrics),
-	)
-}
-
-// DefaultDYDXMarketMapProvider returns a sample implementation of the dYdX market map provider. This provider
-// is responsible for fetching updates to the canonical market map from the dYdX protocol.
-func DefaultDYDXMarketMapProvider(
-	logger *zap.Logger,
-	providerMetrics providermetrics.ProviderMetrics,
-	apiMetrics apimetrics.APIMetrics,
-	cfg config.ProviderConfig,
-) (*types.MarketMapProvider, error) {
-	apiDataHandler, err := dydx.NewAPIHandler(cfg.API)
-=======
->>>>>>> d43f6be6
 	if err != nil {
 		return nil, err
 	}
@@ -86,12 +64,6 @@
 		return nil, err
 	}
 
-<<<<<<< HEAD
-	// By default, the dYdX market map provider only supports the dYdX chain.
-	ids := []types.Chain{{ChainID: dydx.ChainID}}
-
-=======
->>>>>>> d43f6be6
 	return types.NewMarketMapProvider(
 		base.WithName[types.Chain, *mmtypes.MarketMapResponse](cfg.Name),
 		base.WithLogger[types.Chain, *mmtypes.MarketMapResponse](logger),

package cryptodotcom

import (
	"fmt"
	"math/big"
	"time"

	"go.uber.org/zap"

	"github.com/skip-mev/slinky/pkg/math"
	providertypes "github.com/skip-mev/slinky/providers/types"
	oracletypes "github.com/skip-mev/slinky/x/oracle/types"
)

// parseInstrumentMessage is used to parse an instrument message received from the Crypto.com
// websocket API. This message contains the latest price data for a set of instruments.
func (h *WebSocketDataHandler) parseInstrumentMessage(
	msg InstrumentResponseMessage,
) (providertypes.GetResponse[oracletypes.CurrencyPair, *big.Int], error) {
	var (
		resolved    = make(map[oracletypes.CurrencyPair]providertypes.Result[*big.Int])
		unresolved  = make(map[oracletypes.CurrencyPair]error)
		instruments = msg.Result.Data
	)

	// If the response contained no instrument data, return an error.
	if len(instruments) == 0 {
		return providertypes.NewGetResponse[oracletypes.CurrencyPair, *big.Int](resolved, unresolved),
			fmt.Errorf("no instrument data was returned")
	}

	// Iterate through each market and attempt to parse the price.
	for _, instrument := range instruments {
		// If we don't have a mapping for the instrument, return an error. This is likely a configuration
		// error.
		market, ok := h.cfg.Market.TickerToMarketConfigs[instrument.Name]
		if !ok {
			h.logger.Error("failed to find currency pair for instrument", zap.String("instrument", instrument.Name))
			continue
		}

		// Attempt to parse the price.
		cp := market.CurrencyPair
<<<<<<< HEAD
		if price, err := math.Float64StringToBigInt(instrument.LatestTradePrice, cp.Decimals); err != nil {
			unresolved[cp] = fmt.Errorf("failed to parse price %s: %s", instrument.LatestTradePrice, err)
=======
		if price, err := math.Float64StringToBigInt(instrument.LatestTradePrice, cp.Decimals()); err != nil {
			unresolved[cp] = fmt.Errorf("failed to parse price %s: %w", instrument.LatestTradePrice, err)
>>>>>>> d6a51c4b
		} else {
			resolved[cp] = providertypes.NewResult[*big.Int](price, time.Now().UTC())
		}

	}

	return providertypes.NewGetResponse[oracletypes.CurrencyPair, *big.Int](resolved, unresolved), nil
}<|MERGE_RESOLUTION|>--- conflicted
+++ resolved
@@ -41,13 +41,8 @@
 
 		// Attempt to parse the price.
 		cp := market.CurrencyPair
-<<<<<<< HEAD
 		if price, err := math.Float64StringToBigInt(instrument.LatestTradePrice, cp.Decimals); err != nil {
-			unresolved[cp] = fmt.Errorf("failed to parse price %s: %s", instrument.LatestTradePrice, err)
-=======
-		if price, err := math.Float64StringToBigInt(instrument.LatestTradePrice, cp.Decimals()); err != nil {
 			unresolved[cp] = fmt.Errorf("failed to parse price %s: %w", instrument.LatestTradePrice, err)
->>>>>>> d6a51c4b
 		} else {
 			resolved[cp] = providertypes.NewResult[*big.Int](price, time.Now().UTC())
 		}

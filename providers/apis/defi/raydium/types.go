package raydium

import (
	"encoding/json"
	"fmt"
	"time"

	"github.com/gagliardetto/solana-go"
<<<<<<< HEAD
	"github.com/skip-mev/slinky/oracle/types"
=======

	oracleconfig "github.com/skip-mev/slinky/oracle/config"
>>>>>>> a6273069
)

const (
	// Name is the name of the Raydium API.
	Name = "raydium_api"

	// NormalizedTokenAmountExponent.
	NormalizedTokenAmountExponent = 18
)

// updateMetaDataCache unmarshals the metadata JSON for each ticker and adds it to the
// metadata map.
func (pf *APIPriceFetcher) updateMetaDataCache(ticker types.ProviderTicker) (TickerMetadata, error) {
	if metadata, ok := pf.metaDataPerTicker[ticker.GetJSON()]; ok {
		return metadata, nil
	}

	metadata, err := unmarshalMetadataJSON(ticker.GetJSON())
	if err != nil {
		return TickerMetadata{}, fmt.Errorf("error unmarshalling metadata for ticker %s: %w", ticker.String(), err)
	}
	if err := metadata.ValidateBasic(); err != nil {
		return TickerMetadata{}, fmt.Errorf("metadata for ticker %s is invalid: %w", ticker.String(), err)
	}
	pf.metaDataPerTicker[ticker.GetJSON()] = metadata

	return metadata, nil
}

// TickerMetadata represents the metadata associated with a ticker's corresponding
// raydium pool.
type TickerMetadata struct {
	// BaseTokenVault is the metadata associated with the base token's token vault
	BaseTokenVault AMMTokenVaultMetadata `json:"base_token_vault"`

	// QuoteTokenVault is the metadata associated with the quote token's token vault
	QuoteTokenVault AMMTokenVaultMetadata `json:"quote_token_vault"`
}

// ValidateBasic checks that the solana token vault addresses are valid.
func (metadata TickerMetadata) ValidateBasic() error {
	if _, err := solana.PublicKeyFromBase58(metadata.BaseTokenVault.TokenVaultAddress); err != nil {
		return err
	}

	if _, err := solana.PublicKeyFromBase58(metadata.QuoteTokenVault.TokenVaultAddress); err != nil {
		return err
	}

	return nil
}

// AMMTokenVaultMetadata represents the metadata associated with a raydium AMM pool's
// token vault. Specifically, we require the token vault address and the token decimals
// for the token that the vault is associated with.
type AMMTokenVaultMetadata struct {
	// QuoteTokenAddress is the base58 encoded address of the serum token corresponding
	// to this market's quote address
	TokenVaultAddress string `json:"token_vault_address"`

	// TokenDecimals is the number of decimals used for the token, we use this for
	// normalizing the balance of tokens at the designated vault address
	TokenDecimals uint64 `json:"token_decimals"`
}

// unmarshalMetadataJSON unmarshals the given metadata string into a TickerMetadata,
// this method assumes that the metadata string is valid json, otherwise an error is returned.
func unmarshalMetadataJSON(metadata string) (TickerMetadata, error) {
	// unmarshal the metadata string into a TickerMetadata
	var tickerMetadata TickerMetadata
	if err := json.Unmarshal([]byte(metadata), &tickerMetadata); err != nil {
		return TickerMetadata{}, err
	}

	return tickerMetadata, nil
}

// NoRaydiumMetadataForTickerError is returned when there is no metadata associated with a given ticker.
func NoRaydiumMetadataForTickerError(ticker string) error {
	return fmt.Errorf("no raydium metadata for ticker: %s", ticker)
}

// SolanaJSONRPCError is returned when there is an error querying the solana JSON-RPC client.
func SolanaJSONRPCError(err error) error {
	return fmt.Errorf("solana json-rpc error: %s", err.Error())
}

var DefaultAPIConfig = oracleconfig.APIConfig{
	Enabled:          true,
	Name:             Name,
	Timeout:          500 * time.Millisecond,
	Interval:         500 * time.Millisecond,
	ReconnectTimeout: 2000 * time.Millisecond,
	MaxQueries:       10,
	Atomic:           true,
}<|MERGE_RESOLUTION|>--- conflicted
+++ resolved
@@ -6,12 +6,8 @@
 	"time"
 
 	"github.com/gagliardetto/solana-go"
-<<<<<<< HEAD
+	"github.com/skip-mev/slinky/oracle/config"
 	"github.com/skip-mev/slinky/oracle/types"
-=======
-
-	oracleconfig "github.com/skip-mev/slinky/oracle/config"
->>>>>>> a6273069
 )
 
 const (
@@ -99,7 +95,7 @@
 	return fmt.Errorf("solana json-rpc error: %s", err.Error())
 }
 
-var DefaultAPIConfig = oracleconfig.APIConfig{
+var DefaultAPIConfig = config.APIConfig{
 	Enabled:          true,
 	Name:             Name,
 	Timeout:          500 * time.Millisecond,

package dydx

import (
	"encoding/json"
	"fmt"
	"strings"
	"time"

	"github.com/skip-mev/slinky/oracle/config"
	slinkytypes "github.com/skip-mev/slinky/pkg/types"
	"github.com/skip-mev/slinky/providers/apis/binance"
	coinbaseapi "github.com/skip-mev/slinky/providers/apis/coinbase"
	dydxtypes "github.com/skip-mev/slinky/providers/apis/dydx/types"
	"github.com/skip-mev/slinky/providers/apis/kraken"
	"github.com/skip-mev/slinky/providers/websockets/bitfinex"
	"github.com/skip-mev/slinky/providers/websockets/bitstamp"
	"github.com/skip-mev/slinky/providers/websockets/bybit"
	coinbasews "github.com/skip-mev/slinky/providers/websockets/coinbase"
	"github.com/skip-mev/slinky/providers/websockets/cryptodotcom"
	"github.com/skip-mev/slinky/providers/websockets/gate"
	"github.com/skip-mev/slinky/providers/websockets/huobi"
	"github.com/skip-mev/slinky/providers/websockets/kucoin"
	"github.com/skip-mev/slinky/providers/websockets/mexc"
	"github.com/skip-mev/slinky/providers/websockets/okx"
	mmtypes "github.com/skip-mev/slinky/x/marketmap/types"
)

const (
	// Name is the name of the MarketMap provider.
	Name = "dydx_api"

	// ChainID is the chain ID for the dYdX market map provider.
	ChainID = "dydx-mainnet-1"

	// Endpoint is the endpoint for the dYdX market map API.
	Endpoint = "%s/dydxprotocol/prices/params/market"

	// Delimeter is the delimeter used to separate the base and quote assets in a pair.
	Delimeter = "-"
)

// DefaultAPIConfig returns the default configuration for the dYdX market map API.
var DefaultAPIConfig = config.APIConfig{
	Name:             Name,
	Atomic:           true,
	Enabled:          true,
	Timeout:          2000 * time.Millisecond,
	Interval:         10 * time.Second,
	ReconnectTimeout: 2000 * time.Millisecond,
	MaxQueries:       1,
	URL:              "localhost:1317",
}

// These are references to the different providers that are supported by the dYdX market map.
//
// ref: https://github.com/dydxprotocol/v4-chain/blob/main/protocol/daemons/pricefeed/client/constants/exchange_common/exchange_id.go
var providerMapping = map[string][]string{
	"Binance":     {binance.Name},
	"BinanceUS":   {binance.Name},
	"Bitfinex":    {bitfinex.Name},
	"Kraken":      {kraken.Name}, // We only support the API since the WebSocket has different pairs.
	"Gate":        {gate.Name},
	"Bitstamp":    {bitstamp.Name},
	"Bybit":       {bybit.Name},
	"CryptoCom":   {cryptodotcom.Name},
	"Huobi":       {huobi.Name},
	"Kucoin":      {kucoin.Name},
	"Okx":         {okx.Name},
	"Mexc":        {mexc.Name},
	"CoinbasePro": {coinbaseapi.Name, coinbasews.Name}, // We support both the API and WebSocket.
}

// ConvertMarketParamsToMarketMap converts a dYdX market params response to a slinky market map response.
func ConvertMarketParamsToMarketMap(params dydxtypes.QueryAllMarketParamsResponse) (mmtypes.GetMarketMapResponse, error) {
	marketMap := mmtypes.MarketMap{
		Markets:         make(map[string]mmtypes.Market),
		AggregationType: mmtypes.AggregationType_INDEX_PRICE_AGGREGATION,
	}

	for _, market := range params.MarketParams {
		ticker, err := CreateTickerFromMarket(market)
		if err != nil {
			return mmtypes.GetMarketMapResponse{}, err
		}

		var exchangeConfigJSON dydxtypes.ExchangeConfigJson
		if err := json.Unmarshal([]byte(market.ExchangeConfigJson), &exchangeConfigJSON); err != nil {
			return mmtypes.GetMarketMapResponse{}, fmt.Errorf("failed to unmarshal exchange json config for %s: %w", ticker.String(), err)
		}

		// Convert the exchange config JSON to a set of paths and providers.
		tickerPaths, tickerProviders, err := ConvertExchangeConfigJSON(ticker, exchangeConfigJSON)
		if err != nil {
			return mmtypes.GetMarketMapResponse{}, fmt.Errorf("failed to convert exchange config json for %s: %w", ticker.String(), err)
		}

		// Add the ticker, provider, and paths to the market map.
<<<<<<< HEAD
		marketMap.Markets[ticker.String()] = mmtypes.Market{
			Ticker:    ticker,
			Paths:     paths,
			Providers: providers,
		}
=======
		marketMap.Tickers[ticker.String()] = ticker
		marketMap.Paths[ticker.String()] = tickerPaths
		marketMap.Providers[ticker.String()] = tickerProviders
>>>>>>> 4489cf96
	}

	if err := marketMap.ValidateBasic(); err != nil {
		return mmtypes.GetMarketMapResponse{}, fmt.Errorf("failed to validate market map: %w", err)
	}

	return mmtypes.GetMarketMapResponse{
		MarketMap: marketMap,
	}, nil
}

// CreateCurrencyPairFromMarket creates a currency pair from a dYdX market.
func CreateCurrencyPairFromPair(pair string) (slinkytypes.CurrencyPair, error) {
	split := strings.Split(pair, Delimeter)
	if len(split) != 2 {
		return slinkytypes.CurrencyPair{}, fmt.Errorf("expected pair (%s) to have 2 elements, got %d", pair, len(split))
	}

	cp := slinkytypes.NewCurrencyPair(
		strings.ToUpper(split[0]), // Base
		strings.ToUpper(split[1]), // Quote
	)

	return cp, cp.ValidateBasic()
}

// CreateTickerFromMarket creates a ticker from a dYdX market.
func CreateTickerFromMarket(market dydxtypes.MarketParam) (mmtypes.Ticker, error) {
	cp, err := CreateCurrencyPairFromPair(market.Pair)
	if err != nil {
		return mmtypes.Ticker{}, err
	}

	t := mmtypes.Ticker{
		CurrencyPair:     cp,
		Decimals:         uint64(market.Exponent * -1),
		MinProviderCount: uint64(market.MinExchanges),
	}

	return t, t.ValidateBasic()
}

// ConvertExchangeConfigJSON creates a set of paths and providers for a given ticker
// from a dYdX market. These paths represent the different ways to convert a currency
// pair using the dYdX market.
func ConvertExchangeConfigJSON(
	ticker mmtypes.Ticker,
	config dydxtypes.ExchangeConfigJson,
) (mmtypes.Paths, mmtypes.Providers, error) {
	var (
		paths     []mmtypes.Path
		providers []mmtypes.ProviderConfig
		seen      = make(map[dydxtypes.ExchangeMarketConfigJson]struct{})
	)

	for _, cfg := range config.Exchanges {
		// Ignore duplicates.
		if _, ok := seen[cfg]; ok {
			continue
		}
		seen[cfg] = struct{}{}

		// This means we have seen an exchange that slinky cannot support.
		exchangeNames, ok := providerMapping[cfg.ExchangeName]
		if !ok {
			return mmtypes.Paths{}, mmtypes.Providers{}, fmt.Errorf("unsupported exchange: %s", cfg.ExchangeName)
		}

		var (
			exchangePaths []mmtypes.Path
			err           error
			addProviders  = true
		)
		// Determine the relevant operations and provider configs based on the exchange config.
		switch {
		case len(cfg.AdjustByMarket) == 0 && !cfg.Invert:
			exchangePaths = DirectConversion(ticker, exchangeNames)
		case len(cfg.AdjustByMarket) == 0 && cfg.Invert:
			exchangePaths = InvertedConversion(ticker, exchangeNames)
		case len(cfg.AdjustByMarket) > 0 && !cfg.Invert:
			exchangePaths, err = IndirectConversion(ticker, cfg, exchangeNames)
		case len(cfg.AdjustByMarket) > 0 && cfg.Invert:
			exchangePaths, err = IndirectInvertedConversion(cfg, exchangeNames)
			addProviders = false
		}
		if err != nil {
			return mmtypes.Paths{}, mmtypes.Providers{}, err
		}

		// We only update the providers for a given ticker if the conversion includes the exchanges
		// off-chain representation i.e. Case 1,2,3.
		paths = append(paths, exchangePaths...)
		if addProviders {
			offChainTicker := ConvertDenomByProvider(cfg.Ticker, cfg.ExchangeName)
			for _, name := range exchangeNames {
				providers = append(providers, mmtypes.ProviderConfig{
					Name:           name,
					OffChainTicker: offChainTicker,
				})
			}
		}

	}

	return mmtypes.Paths{Paths: paths}, mmtypes.Providers{Providers: providers}, nil
}

// DirectConversion is a conversion from market to desired ticker i.e. BTC/USD -> BTC/USD.
func DirectConversion(
	ticker mmtypes.Ticker,
	exchangeNames []string,
) []mmtypes.Path {
	paths := make([]mmtypes.Path, len(exchangeNames))
	for i, name := range exchangeNames {
		path := mmtypes.Path{
			Operations: []mmtypes.Operation{
				{
					CurrencyPair: ticker.CurrencyPair,
					Provider:     name,
					Invert:       false,
				},
			},
		}
		paths[i] = path
	}
	return paths
}

// InvertedConversion is a conversion with an inverted price i.e. USD/BTC ^ -1 = BTC/USD.
func InvertedConversion(
	ticker mmtypes.Ticker,
	exchangeNames []string,
) []mmtypes.Path {
	paths := make([]mmtypes.Path, len(exchangeNames))
	for i, name := range exchangeNames {
		path := mmtypes.Path{
			Operations: []mmtypes.Operation{
				{
					CurrencyPair: ticker.CurrencyPair,
					Provider:     name,
					Invert:       true,
				},
			},
		}
		paths[i] = path
	}
	return paths
}

// IndirectConversion is a conversion of two markets i.e. BTC/USDT * USDT/USD = BTC/USD.
func IndirectConversion(
	ticker mmtypes.Ticker,
	cfg dydxtypes.ExchangeMarketConfigJson,
	exchangeNames []string,
) ([]mmtypes.Path, error) {
	cp, err := CreateCurrencyPairFromPair(cfg.AdjustByMarket)
	if err != nil {
		return nil, err
	}

	paths := make([]mmtypes.Path, len(exchangeNames))
	for i, name := range exchangeNames {
		path := mmtypes.Path{
			Operations: []mmtypes.Operation{
				{
					CurrencyPair: ticker.CurrencyPair,
					Provider:     name,
					Invert:       false,
				},
				{
					CurrencyPair: cp,
					Provider:     mmtypes.IndexPrice,
					Invert:       false,
				},
			},
		}
		paths[i] = path
	}

	return paths, nil
}

// IndirectInvertedConversion is a conversion of two markets to a desired ticker
// where the inverted quote of the first market and quote of the second market are used.
// i.e. BTC/USDT ^ -1 * BTC/USD = USDT/USD.
func IndirectInvertedConversion(
	cfg dydxtypes.ExchangeMarketConfigJson,
	exchangeNames []string,
) ([]mmtypes.Path, error) {
	cp, err := CreateCurrencyPairFromPair(cfg.AdjustByMarket)
	if err != nil {
		return nil, err
	}

	paths := make([]mmtypes.Path, len(exchangeNames))
	for i, name := range exchangeNames {
		path := mmtypes.Path{
			Operations: []mmtypes.Operation{
				{
					CurrencyPair: cp,
					Provider:     name,
					Invert:       true,
				},
				{
					CurrencyPair: cp,
					Provider:     mmtypes.IndexPrice,
					Invert:       false,
				},
			},
		}
		paths[i] = path
	}

	return paths, nil
}

// ConvertDenomByProvider converts a given denom to a format that is compatible with a given provider.
// Specifically, this is used to convert API to WebSocket representations of denoms where necessary.
func ConvertDenomByProvider(denom string, exchange string) string {
	providers, ok := providerMapping[exchange]
	if !ok {
		return denom
	}

	switch {
	case len(providers) == 1 && providers[0] == mexc.Name:
		if strings.Contains(denom, "_") {
			return strings.ReplaceAll(denom, "_", "")
		}

		return denom
	case len(providers) == 1 && providers[0] == bitstamp.Name:
		if strings.Contains(denom, "/") {
			return strings.ToLower(strings.ReplaceAll(denom, "/", ""))
		}

		return strings.ToLower(denom)
	default:
		return denom
	}
}<|MERGE_RESOLUTION|>--- conflicted
+++ resolved
@@ -95,17 +95,11 @@
 		}
 
 		// Add the ticker, provider, and paths to the market map.
-<<<<<<< HEAD
 		marketMap.Markets[ticker.String()] = mmtypes.Market{
 			Ticker:    ticker,
-			Paths:     paths,
-			Providers: providers,
-		}
-=======
-		marketMap.Tickers[ticker.String()] = ticker
-		marketMap.Paths[ticker.String()] = tickerPaths
-		marketMap.Providers[ticker.String()] = tickerProviders
->>>>>>> 4489cf96
+			Paths:     tickerPaths,
+			Providers: tickerProviders,
+		}
 	}
 
 	if err := marketMap.ValidateBasic(); err != nil {

package base

import (
	"context"
	"fmt"
	"math"
	"strings"
	"time"

	"golang.org/x/sync/errgroup"

	"go.uber.org/zap"

	providermetrics "github.com/skip-mev/slinky/providers/base/metrics"
	providertypes "github.com/skip-mev/slinky/providers/types"
)

// fetch is the main blocker for the provider. It is responsible for fetching data from
// the data provider and updating the data. Note that the context passed here is valid
// until either the parent context (provider's main context) is cancelled, the fetch routine
// encounters an error, or the provider is manually stopped.
func (p *Provider[K, V]) fetch(ctx context.Context) error {
	// Determine which loop to use based on whether the provider is an API or webSocket provider.
	switch {
	case p.Type() == providertypes.API:
		return p.startAPI(ctx)
	case p.Type() == providertypes.WebSockets:
		return p.startMultiplexWebsocket(ctx)
	default:
		return fmt.Errorf("no api or websocket configured")
	}
}

// startAPI is the main loop for the provider. It is responsible for fetching data from the API
// and updating the data.
func (p *Provider[K, V]) startAPI(ctx context.Context) error {
	p.logger.Info("starting api query handler")

	// Start the data update loop.
	handler := p.GetAPIHandler()
	ids := p.GetIDs()
	for {
		select {
		case <-ctx.Done():
			p.logger.Info("api stopped via context")
			return ctx.Err()

		default:
			p.logger.Debug(
				"attempting to fetch new data",
				zap.Int("buffer_size", len(p.responseCh)),
				zap.Int("num_ids", len(ids)),
			)

			handler.Query(ctx, ids, p.responseCh)
		}
	}
}

// startMultiplexWebsocket is the main loop for web socket providers. It is responsible for
// creating a connection to the websocket and handling the incoming messages. In the case
// where multiple connections (multiplexing) are used, this function will start multiple
// connections.
func (p *Provider[K, V]) startMultiplexWebsocket(ctx context.Context) error {
	var (
		maxSubsPerConn = p.wsCfg.MaxSubscriptionsPerConnection
		subTasks       = make([][]K, 0)
		wg             = errgroup.Group{}
	)

	// create sub handlers
	// if len(ids) == 30 and MaxSubscriptionsPerConnection == 45
	// 30 / 45 = 0 -> need one sub handler
	ids := p.GetIDs()
	if maxSubsPerConn > 0 {
		// case where we will split ID's across sub handlers
		numSubHandlers := int(math.Ceil(float64(len(ids)) / float64(maxSubsPerConn)))
		p.logger.Info("setting number of web socket handlers for provider", zap.Int("sub_handlers", numSubHandlers))
		wg.SetLimit(numSubHandlers)

		// split ids
		for i := 0; i < numSubHandlers; i++ {
			start := i * maxSubsPerConn

			// Copy the IDs over.
			subIDs := make([]K, 0)
			if end := start + maxSubsPerConn; end >= len(ids) {
				subIDs = append(subIDs, ids[start:]...)
			} else {
				subIDs = append(subIDs, ids[start:end]...)
			}

			subTasks = append(subTasks, subIDs)
		}
	} else {
		// case where there is 1 sub handler
		subTasks = append(subTasks, ids)
		wg.SetLimit(1)
	}

	for _, subIDs := range subTasks {
		wg.Go(p.startWebSocket(ctx, subIDs))
	}

	// Wait for all the sub handlers to finish.
	return wg.Wait()
}

// startWebSocket starts a connection to the websocket and handles the incoming messages.
func (p *Provider[K, V]) startWebSocket(ctx context.Context, subIDs []K) func() error {
	return func() error {
		// Start the websocket query handler. If the connection fails to start, then the query handler
		// will be restarted after a timeout.
<<<<<<< HEAD
		restarts := 0
		handler := p.GetWebSocketHandler()
		handler = handler.Copy()
		restarts := 0
=======
		handler := p.GetWebSocketHandler()
		handler = handler.Copy()

>>>>>>> a5b1d3d3
		for {
			select {
			case <-ctx.Done():
				p.logger.Info("web socket stopped via context")
				return ctx.Err()
			default:
<<<<<<< HEAD
				if restarts > 0 {
					p.logger.Info("rgestarting websocket query handler", zap.Int("num_restarts", restarts))

					// If the websocket query handler returns, then the connection was closed. Wait for
					// a bit before trying to reconnect.
					time.Sleep(p.wsCfg.ReconnectionTimeout)
				}

				p.logger.Debug("starting websocket query handler", zap.Int("num_ids", len(subIDs)))
				if err := handler.Start(ctx, subIDs, p.responseCh); err != nil {
=======
				p.logger.Debug("starting websocket query handler", zap.Int("num_ids", len(subIDs)), zap.Any("ids", subIDs))
				if err := handler.Start(ctx, subIDs, responseCh); err != nil {
>>>>>>> a5b1d3d3
					p.logger.Error("websocket query handler returned error", zap.Error(err))
				}
				restarts++
			}
		}
	}
}

// recv receives responses from the response channel and updates the data.
func (p *Provider[K, V]) recv(ctx context.Context) {
	// Wait for the data to be retrieved until the context is cancelled.
	for {
		select {
		case <-ctx.Done():
			p.logger.Debug("finishing recv and closing with request context err", zap.Error(ctx.Err()))
			return
		case r := <-p.responseCh:
			resolved, unResolved := r.Resolved, r.UnResolved

			// Update all the resolved data.
			for id, result := range resolved {
				p.logger.Debug(
					"successfully fetched data",
					zap.String("id", id.String()),
					zap.String("result", result.String()),
				)

				p.updateData(id, result)

				// Update the metrics.
				strID := strings.ToLower(id.String())
				p.metrics.AddProviderResponseByID(p.name, strID, providermetrics.Success, p.Type())
				p.metrics.AddProviderResponse(p.name, providermetrics.Success, p.Type())
				p.metrics.LastUpdated(p.name, strID, p.Type())
			}

			// Log and record all the unresolved data.
			for id, err := range unResolved {
				p.logger.Debug(
					"failed to fetch data",
					zap.Any("id", id),
					zap.Error(err),
				)

				// Update the metrics.
				strID := strings.ToLower(id.String())
				p.metrics.AddProviderResponseByID(p.name, strID, providermetrics.Failure, p.Type())
				p.metrics.AddProviderResponse(p.name, providermetrics.Failure, p.Type())
			}
		}
	}
}

// updateData sets the latest data for the provider. This will only update the data if the timestamp
// of the data is greater than the current data.
func (p *Provider[K, V]) updateData(id K, result providertypes.Result[V]) {
	p.mu.Lock()
	defer p.mu.Unlock()

	current, ok := p.data[id]
	if !ok {
		p.data[id] = result
		return
	}

	// If the timestamp of the result is less than the current timestamp, then we do not update the data.
	if result.Timestamp.Before(current.Timestamp) {
		p.logger.Debug(
			"result timestamp is before current timestamp",
			zap.Time("result_timestamp", result.Timestamp),
			zap.Time("current_timestamp", p.data[id].Timestamp),
			zap.String("id", fmt.Sprint(id)),
		)
		return
	}

	p.logger.Debug(
		"updating base provider data",
		zap.String("id", fmt.Sprint(id)),
		zap.String("result", result.String()),
	)
	p.data[id] = result
}<|MERGE_RESOLUTION|>--- conflicted
+++ resolved
@@ -111,23 +111,16 @@
 	return func() error {
 		// Start the websocket query handler. If the connection fails to start, then the query handler
 		// will be restarted after a timeout.
-<<<<<<< HEAD
 		restarts := 0
 		handler := p.GetWebSocketHandler()
 		handler = handler.Copy()
-		restarts := 0
-=======
-		handler := p.GetWebSocketHandler()
-		handler = handler.Copy()
-
->>>>>>> a5b1d3d3
+    
 		for {
 			select {
 			case <-ctx.Done():
 				p.logger.Info("web socket stopped via context")
 				return ctx.Err()
 			default:
-<<<<<<< HEAD
 				if restarts > 0 {
 					p.logger.Info("rgestarting websocket query handler", zap.Int("num_restarts", restarts))
 
@@ -136,12 +129,8 @@
 					time.Sleep(p.wsCfg.ReconnectionTimeout)
 				}
 
-				p.logger.Debug("starting websocket query handler", zap.Int("num_ids", len(subIDs)))
-				if err := handler.Start(ctx, subIDs, p.responseCh); err != nil {
-=======
 				p.logger.Debug("starting websocket query handler", zap.Int("num_ids", len(subIDs)), zap.Any("ids", subIDs))
 				if err := handler.Start(ctx, subIDs, responseCh); err != nil {
->>>>>>> a5b1d3d3
 					p.logger.Error("websocket query handler returned error", zap.Error(err))
 				}
 				restarts++

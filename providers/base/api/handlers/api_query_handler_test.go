--- conflicted
+++ resolved
@@ -200,14 +200,8 @@
 			metrics: func() metrics.APIMetrics {
 				m := mockmetrics.NewAPIMetrics(t)
 
-<<<<<<< HEAD
-				m.On("ObserveProviderResponseLatency", "handler1", mock.Anything).Times(1)
-				m.On("AddProviderResponse", "handler1", strings.ToLower(fmt.Sprint(btcusd)), mock.Anything).Times(1)
-=======
-				m.On("ObserveProviderResponseLatency", "handler1", mock.Anything).Maybe()
-				m.On("AddProviderResponse", "handler1", strings.ToLower(fmt.Sprint(btcusd)), metrics.RateLimit).Maybe()
->>>>>>> 2a120aad
-
+				m.On("ObserveProviderResponseLatency", "handler1", mock.Anything).Maybe()
+				m.On("AddProviderResponse", "handler1", strings.ToLower(fmt.Sprint(btcusd)), mock.Anything).Maybe()
 				return m
 			},
 			ids:    []slinkytypes.CurrencyPair{btcusd},
@@ -240,13 +234,8 @@
 			metrics: func() metrics.APIMetrics {
 				m := mockmetrics.NewAPIMetrics(t)
 
-<<<<<<< HEAD
-				m.On("ObserveProviderResponseLatency", "handler1", mock.Anything).Times(1)
-				m.On("AddProviderResponse", "handler1", strings.ToLower(fmt.Sprint(btcusd)), mock.Anything).Times(1)
-=======
-				m.On("ObserveProviderResponseLatency", "handler1", mock.Anything).Maybe()
-				m.On("AddProviderResponse", "handler1", strings.ToLower(fmt.Sprint(btcusd)), metrics.UnexpectedStatusCode).Maybe()
->>>>>>> 2a120aad
+				m.On("ObserveProviderResponseLatency", "handler1", mock.Anything).Maybe()
+				m.On("AddProviderResponse", "handler1", strings.ToLower(fmt.Sprint(btcusd)), mock.Anything).Maybe()
 
 				return m
 			},
@@ -281,11 +270,7 @@
 				m := mockmetrics.NewAPIMetrics(t)
 
 				m.On("ObserveProviderResponseLatency", "handler1", mock.Anything).Maybe()
-<<<<<<< HEAD
 				m.On("AddProviderResponse", "handler1", strings.ToLower(fmt.Sprint(btcusd)), mock.Anything).Maybe()
-=======
-				m.On("AddProviderResponse", "handler1", strings.ToLower(fmt.Sprint(btcusd)), metrics.DoRequest).Maybe()
->>>>>>> 2a120aad
 
 				return m
 			},
@@ -487,17 +472,10 @@
 			metrics: func() metrics.APIMetrics {
 				m := mockmetrics.NewAPIMetrics(t)
 
-<<<<<<< HEAD
 				m.On("ObserveProviderResponseLatency", "handler1", mock.Anything).Times(1)
-				m.On("AddProviderResponse", "handler1", strings.ToLower(fmt.Sprint(btcusd)), metrics.Success).Times(1)
-				m.On("AddProviderResponse", "handler1", strings.ToLower(fmt.Sprint(ethusd)), metrics.Unknown).Times(1)
-				m.On("AddProviderResponse", "handler1", strings.ToLower(fmt.Sprint(atomusd)), metrics.Success).Times(1)
-=======
-				m.On("ObserveProviderResponseLatency", "handler1", mock.Anything).Maybe()
 				m.On("AddProviderResponse", "handler1", strings.ToLower(fmt.Sprint(btcusd)), metrics.Success).Maybe()
-				m.On("AddProviderResponse", "handler1", strings.ToLower(fmt.Sprint(ethusd)), metrics.RateLimit).Maybe()
+				m.On("AddProviderResponse", "handler1", strings.ToLower(fmt.Sprint(ethusd)), metrics.Unknown).Maybe()
 				m.On("AddProviderResponse", "handler1", strings.ToLower(fmt.Sprint(atomusd)), metrics.Success).Maybe()
->>>>>>> 2a120aad
 
 				return m
 			},
@@ -630,23 +608,17 @@
 			}()
 
 			expectedResponses := tc.responses
-			resolved := make(map[slinkytypes.CurrencyPair]providertypes.Result[*big.Int])
-			unResolved := make(map[slinkytypes.CurrencyPair]error)
+			resolved := make(map[slinkytypes.CurrencyPair]providertypes.ResolvedResult[*big.Int])
+			unResolved := make(map[slinkytypes.CurrencyPair]providertypes.UnresolvedResult)
 			for resp := range responseCh {
 				for id, result := range resp.Resolved {
 					require.Equal(t, expectedResponses.Resolved[id], result)
 					resolved[id] = result
 				}
 
-<<<<<<< HEAD
 				for id, result := range resp.UnResolved {
 					require.Equal(t, expectedResponses.UnResolved[id].Error(), result.Error())
-					delete(expectedResponses.UnResolved, id)
-=======
-				for id, err := range resp.UnResolved {
-					require.Equal(t, expectedResponses.UnResolved[id], err)
-					unResolved[id] = err
->>>>>>> 2a120aad
+					unResolved[id] = result
 				}
 			}
 

package base_test

import (
	"context"
	"fmt"
	"math/big"
	"strings"
	"testing"
	"time"

	"github.com/stretchr/testify/mock"
	"github.com/stretchr/testify/require"
	"go.uber.org/zap"

	"github.com/skip-mev/slinky/oracle/config"
	slinkytypes "github.com/skip-mev/slinky/pkg/types"
	"github.com/skip-mev/slinky/providers/base"
	apierrors "github.com/skip-mev/slinky/providers/base/api/errors"
	apihandlers "github.com/skip-mev/slinky/providers/base/api/handlers"
	apihandlermocks "github.com/skip-mev/slinky/providers/base/api/handlers/mocks"
	providermetrics "github.com/skip-mev/slinky/providers/base/metrics"
	metricmocks "github.com/skip-mev/slinky/providers/base/metrics/mocks"
	"github.com/skip-mev/slinky/providers/base/testutils"
	wserrors "github.com/skip-mev/slinky/providers/base/websocket/errors"
	wshandlers "github.com/skip-mev/slinky/providers/base/websocket/handlers"
	wshandlermocks "github.com/skip-mev/slinky/providers/base/websocket/handlers/mocks"
	providertypes "github.com/skip-mev/slinky/providers/types"
)

var (
	logger = zap.NewExample()
	apiCfg = config.APIConfig{
		Enabled:    true,
		Timeout:    time.Millisecond * 250,
		Interval:   time.Millisecond * 500,
		MaxQueries: 100,
		URL:        "localhost:8080",
		Name:       "api",
	}
	wsCfg = config.WebSocketConfig{
		Enabled:                       true,
		MaxBufferSize:                 10,
		ReconnectionTimeout:           time.Millisecond * 500,
		WSS:                           "wss:localhost:8080",
		Name:                          "websocket",
		ReadBufferSize:                config.DefaultReadBufferSize,
		WriteBufferSize:               config.DefaultWriteBufferSize,
		HandshakeTimeout:              config.DefaultHandshakeTimeout,
		EnableCompression:             config.DefaultEnableCompression,
		ReadTimeout:                   config.DefaultReadTimeout,
		WriteTimeout:                  config.DefaultWriteTimeout,
		MaxReadErrorCount:             config.DefaultMaxReadErrorCount,
		MaxSubscriptionsPerConnection: config.DefaultMaxSubscriptionsPerConnection,
	}

	wsCfgMultiplex = config.WebSocketConfig{
		Enabled:                       true,
		MaxBufferSize:                 10,
		ReconnectionTimeout:           time.Millisecond * 500,
		WSS:                           "wss:localhost:8080",
		Name:                          "websocket",
		ReadBufferSize:                config.DefaultReadBufferSize,
		WriteBufferSize:               config.DefaultWriteBufferSize,
		HandshakeTimeout:              config.DefaultHandshakeTimeout,
		EnableCompression:             config.DefaultEnableCompression,
		ReadTimeout:                   config.DefaultReadTimeout,
		WriteTimeout:                  config.DefaultWriteTimeout,
		MaxReadErrorCount:             config.DefaultMaxReadErrorCount,
		MaxSubscriptionsPerConnection: 1,
	}

	pairs = []slinkytypes.CurrencyPair{
		{
			Base:  "BTC",
			Quote: "USD",
		},
		{
			Base:  "ETH",
			Quote: "USD",
		},
	}

	respTime = time.Date(9999, 1, 1, 0, 0, 0, 0, time.UTC)
)

func TestStart(t *testing.T) {
	t.Parallel()

	t.Run("closes on cancel with api", func(t *testing.T) {
		t.Parallel()

		handler := apihandlermocks.NewQueryHandler[slinkytypes.CurrencyPair, *big.Int](t)

		handler.On("Query", mock.Anything, mock.Anything, mock.Anything).Return().Maybe().After(200 * time.Millisecond)

		provider, err := base.NewProvider(
			base.WithName[slinkytypes.CurrencyPair, *big.Int](apiCfg.Name),
			base.WithAPIQueryHandler[slinkytypes.CurrencyPair, *big.Int](handler),
			base.WithAPIConfig[slinkytypes.CurrencyPair, *big.Int](apiCfg),
			base.WithLogger[slinkytypes.CurrencyPair, *big.Int](logger),
			base.WithIDs[slinkytypes.CurrencyPair, *big.Int](pairs),
		)
		require.NoError(t, err)

		ctx, cancel := context.WithCancel(context.Background())
		cancel()

		err = provider.Start(ctx)
		require.Equal(t, context.Canceled, err)
	})

	t.Run("closes with deadline with api", func(t *testing.T) {
		t.Parallel()

		handler := apihandlermocks.NewQueryHandler[slinkytypes.CurrencyPair, *big.Int](t)
		handler.On("Query", mock.Anything, mock.Anything, mock.Anything).Return().Maybe().After(200 * time.Millisecond)

		provider, err := base.NewProvider(
			base.WithName[slinkytypes.CurrencyPair, *big.Int](apiCfg.Name),
			base.WithAPIQueryHandler[slinkytypes.CurrencyPair, *big.Int](handler),
			base.WithAPIConfig[slinkytypes.CurrencyPair, *big.Int](apiCfg),
			base.WithLogger[slinkytypes.CurrencyPair, *big.Int](logger),
			base.WithIDs[slinkytypes.CurrencyPair, *big.Int](pairs),
		)
		require.NoError(t, err)

		ctx, cancel := context.WithTimeout(context.Background(), apiCfg.Interval*2)
		defer cancel()

		err = provider.Start(ctx)
		require.Equal(t, context.DeadlineExceeded, err)
	})

	t.Run("closes on cancel with websocket", func(t *testing.T) {
		t.Parallel()

		ctx, cancel := context.WithCancel(context.Background())
		cancel()

		handler := wshandlermocks.NewWebSocketQueryHandler[slinkytypes.CurrencyPair, *big.Int](t)
		handler.On("Copy").Return(handler).Maybe()

		provider, err := base.NewProvider(
			base.WithName[slinkytypes.CurrencyPair, *big.Int](wsCfg.Name),
			base.WithWebSocketQueryHandler[slinkytypes.CurrencyPair, *big.Int](handler),
			base.WithWebSocketConfig[slinkytypes.CurrencyPair, *big.Int](wsCfg),
			base.WithLogger[slinkytypes.CurrencyPair, *big.Int](logger),
			base.WithIDs[slinkytypes.CurrencyPair, *big.Int](pairs),
		)
		require.NoError(t, err)

		err = provider.Start(ctx)
		require.Equal(t, context.Canceled, err)
	})

	t.Run("closes on cancel with websocket multiplex", func(t *testing.T) {
		t.Parallel()

		ctx, cancel := context.WithCancel(context.Background())
		cancel()

		handler := wshandlermocks.NewWebSocketQueryHandler[slinkytypes.CurrencyPair, *big.Int](t)
		handler.On("Copy").Return(handler).Maybe()

		provider, err := base.NewProvider(
			base.WithName[slinkytypes.CurrencyPair, *big.Int](wsCfgMultiplex.Name),
			base.WithWebSocketQueryHandler[slinkytypes.CurrencyPair, *big.Int](handler),
			base.WithWebSocketConfig[slinkytypes.CurrencyPair, *big.Int](wsCfgMultiplex),
			base.WithLogger[slinkytypes.CurrencyPair, *big.Int](logger),
			base.WithIDs[slinkytypes.CurrencyPair, *big.Int](pairs),
		)
		require.NoError(t, err)

		err = provider.Start(ctx)
		require.Equal(t, context.Canceled, err)
	})

	t.Run("closes with deadline with websocket", func(t *testing.T) {
		t.Parallel()

		ctx, cancel := context.WithTimeout(context.Background(), apiCfg.Interval*2)
		defer cancel()

		handler := wshandlermocks.NewWebSocketQueryHandler[slinkytypes.CurrencyPair, *big.Int](t)
		handler.On("Copy").Return(handler).Maybe()
		handler.On("Start", mock.Anything, mock.Anything, mock.Anything).Return(func() error {
			<-ctx.Done()
			return ctx.Err()
		}()).Maybe()

		provider, err := base.NewProvider(
			base.WithName[slinkytypes.CurrencyPair, *big.Int](wsCfg.Name),
			base.WithWebSocketQueryHandler[slinkytypes.CurrencyPair, *big.Int](handler),
			base.WithWebSocketConfig[slinkytypes.CurrencyPair, *big.Int](wsCfg),
			base.WithLogger[slinkytypes.CurrencyPair, *big.Int](logger),
			base.WithIDs[slinkytypes.CurrencyPair, *big.Int](pairs),
		)
		require.NoError(t, err)

		err = provider.Start(ctx)
		require.Equal(t, context.DeadlineExceeded, err)
	})

	t.Run("closes with deadline with websocket multiplex", func(t *testing.T) {
		t.Parallel()

		ctx, cancel := context.WithTimeout(context.Background(), apiCfg.Interval*2)
		defer cancel()

		handler := wshandlermocks.NewWebSocketQueryHandler[slinkytypes.CurrencyPair, *big.Int](t)
		handler.On("Copy").Return(handler).Maybe()
		handler.On("Start", mock.Anything, mock.Anything, mock.Anything).Return(func() error {
			<-ctx.Done()
			return ctx.Err()
		}()).Maybe()

		provider, err := base.NewProvider(
			base.WithName[slinkytypes.CurrencyPair, *big.Int](wsCfgMultiplex.Name),
			base.WithWebSocketQueryHandler[slinkytypes.CurrencyPair, *big.Int](handler),
			base.WithWebSocketConfig[slinkytypes.CurrencyPair, *big.Int](wsCfgMultiplex),
			base.WithLogger[slinkytypes.CurrencyPair, *big.Int](logger),
			base.WithIDs[slinkytypes.CurrencyPair, *big.Int](pairs),
		)
		require.NoError(t, err)

		err = provider.Start(ctx)
		require.Equal(t, context.DeadlineExceeded, err)
	})
}

func TestStop(t *testing.T) {
	t.Run("no error when not running", func(t *testing.T) {
		handler := apihandlermocks.NewQueryHandler[slinkytypes.CurrencyPair, *big.Int](t)

		provider, err := base.NewProvider(
			base.WithName[slinkytypes.CurrencyPair, *big.Int](apiCfg.Name),
			base.WithAPIQueryHandler[slinkytypes.CurrencyPair, *big.Int](handler),
			base.WithAPIConfig[slinkytypes.CurrencyPair, *big.Int](apiCfg),
			base.WithLogger[slinkytypes.CurrencyPair, *big.Int](logger),
			base.WithIDs[slinkytypes.CurrencyPair, *big.Int](pairs),
		)
		require.NoError(t, err)
		provider.Stop()

		require.Eventually(t, func() bool { return !provider.IsRunning() }, time.Second*3, time.Millisecond*100)
	})

	t.Run("no error when running an API provider", func(t *testing.T) {
		handler := testutils.CreateAPIQueryHandlerWithGetResponses[slinkytypes.CurrencyPair, *big.Int](
			t,
			logger,
			nil,
			200*time.Millisecond,
		)

		provider, err := base.NewProvider(
			base.WithName[slinkytypes.CurrencyPair, *big.Int](apiCfg.Name),
			base.WithAPIQueryHandler[slinkytypes.CurrencyPair, *big.Int](handler),
			base.WithAPIConfig[slinkytypes.CurrencyPair, *big.Int](apiCfg),
			base.WithLogger[slinkytypes.CurrencyPair, *big.Int](logger),
			base.WithIDs[slinkytypes.CurrencyPair, *big.Int](pairs),
		)
		require.NoError(t, err)

		// Use a timeout greater than the interval to ensure that the provider is running.
		now := time.Now()
		timeout := apiCfg.Interval * 10
		ctx, cancel := context.WithTimeout(context.Background(), timeout)
		defer cancel()

		go func() {
			err = provider.Start(ctx)
			require.Error(t, err)
		}()

		time.Sleep(time.Second * 3)
		provider.Stop()
		require.True(t, time.Since(now) < timeout)

		require.Eventually(t, func() bool { return !provider.IsRunning() }, time.Second*3, time.Millisecond*100)
	})

	t.Run("no error when running a WebSocket provider", func(t *testing.T) {
		handler := testutils.CreateWebSocketQueryHandlerWithGetResponses[slinkytypes.CurrencyPair, *big.Int](
			t,
			time.Second,
			logger,
			nil,
		)

		provider, err := base.NewProvider(
			base.WithName[slinkytypes.CurrencyPair, *big.Int](wsCfg.Name),
			base.WithWebSocketQueryHandler[slinkytypes.CurrencyPair, *big.Int](handler),
			base.WithWebSocketConfig[slinkytypes.CurrencyPair, *big.Int](wsCfg),
			base.WithLogger[slinkytypes.CurrencyPair, *big.Int](logger),
			base.WithIDs[slinkytypes.CurrencyPair, *big.Int](pairs),
		)
		require.NoError(t, err)

		// Use a timeout greater than the interval to ensure that the provider is running.
		now := time.Now()
		timeout := wsCfg.ReconnectionTimeout * 10
		ctx, cancel := context.WithTimeout(context.Background(), timeout)
		defer cancel()

		go func() {
			err = provider.Start(ctx)
			require.Error(t, err)
		}()

		time.Sleep(time.Second * 3)
		provider.Stop()
		require.True(t, time.Since(now) < timeout)

		require.Eventually(t, func() bool { return !provider.IsRunning() }, time.Second*3, time.Millisecond*100)
	})
}

func TestWebSocketProvider(t *testing.T) {
	testCases := []struct {
		name           string
		handler        func() wshandlers.WebSocketQueryHandler[slinkytypes.CurrencyPair, *big.Int]
		pairs          []slinkytypes.CurrencyPair
		cfg            config.WebSocketConfig
		expectedPrices map[slinkytypes.CurrencyPair]*big.Int
	}{
		{
			name: "no prices to fetch",
			handler: func() wshandlers.WebSocketQueryHandler[slinkytypes.CurrencyPair, *big.Int] {
				return testutils.CreateWebSocketQueryHandlerWithGetResponses[slinkytypes.CurrencyPair, *big.Int](
					t,
					time.Second,
					logger,
					nil,
				)
			},
			pairs:          []slinkytypes.CurrencyPair{},
			cfg:            wsCfg,
			expectedPrices: map[slinkytypes.CurrencyPair]*big.Int{},
		},
		{
			name: "can fetch a single price",
			handler: func() wshandlers.WebSocketQueryHandler[slinkytypes.CurrencyPair, *big.Int] {
				resolved := map[slinkytypes.CurrencyPair]providertypes.ResolvedResult[*big.Int]{
					pairs[0]: {
						Value:     big.NewInt(100),
						Timestamp: respTime,
					},
				}
				responses := []providertypes.GetResponse[slinkytypes.CurrencyPair, *big.Int]{
					providertypes.NewGetResponse(resolved, nil),
				}

				return testutils.CreateWebSocketQueryHandlerWithGetResponses[slinkytypes.CurrencyPair, *big.Int](
					t,
					time.Second,
					logger,
					responses,
				)
			},
			pairs: []slinkytypes.CurrencyPair{
				pairs[0],
			},
			cfg: wsCfg,
			expectedPrices: map[slinkytypes.CurrencyPair]*big.Int{
				pairs[0]: big.NewInt(100),
			},
		},
		{
			name: "can fetch prices and only updates if the timestamp is greater than the current data",
			handler: func() wshandlers.WebSocketQueryHandler[slinkytypes.CurrencyPair, *big.Int] {
<<<<<<< HEAD
				fn := func(responseCh chan<- providertypes.GetResponse[slinkytypes.CurrencyPair, *big.Int]) {
					resolved := map[slinkytypes.CurrencyPair]providertypes.ResolvedResult[*big.Int]{
=======
				fn := func(ctx context.Context, responseCh chan<- providertypes.GetResponse[slinkytypes.CurrencyPair, *big.Int]) {
					resolved := map[slinkytypes.CurrencyPair]providertypes.Result[*big.Int]{
>>>>>>> fbb75c66
						pairs[0]: {
							Value:     big.NewInt(100),
							Timestamp: respTime,
						},
					}
					resp := providertypes.NewGetResponse[slinkytypes.CurrencyPair, *big.Int](resolved, nil)

					select {
					case <-ctx.Done():
						return
					case responseCh <- resp:
						logger.Debug("sending response", zap.String("response", resp.String()))
						time.Sleep(time.Second)
					}

					resolved = map[slinkytypes.CurrencyPair]providertypes.ResolvedResult[*big.Int]{
						pairs[0]: {
							Value:     big.NewInt(200),
							Timestamp: time.Date(2021, 1, 1, 0, 0, 0, 0, time.UTC),
						},
					}
					resp = providertypes.NewGetResponse[slinkytypes.CurrencyPair, *big.Int](resolved, nil)

					select {
					case <-ctx.Done():
						return
					case responseCh <- resp:
						logger.Debug("sending response", zap.String("response", resp.String()))
						time.Sleep(time.Second)
					}
				}

				return testutils.CreateWebSocketQueryHandlerWithResponseFn[slinkytypes.CurrencyPair, *big.Int](
					t,
					fn,
				)
			},
			pairs: []slinkytypes.CurrencyPair{
				pairs[0],
			},
			cfg: wsCfg,
			expectedPrices: map[slinkytypes.CurrencyPair]*big.Int{
				pairs[0]: big.NewInt(100),
			},
		},
		{
			name: "can fetch multiple prices",
			handler: func() wshandlers.WebSocketQueryHandler[slinkytypes.CurrencyPair, *big.Int] {
				resolved := map[slinkytypes.CurrencyPair]providertypes.ResolvedResult[*big.Int]{
					pairs[0]: {
						Value:     big.NewInt(100),
						Timestamp: respTime,
					},
					pairs[1]: {
						Value:     big.NewInt(200),
						Timestamp: respTime,
					},
				}

				responses := []providertypes.GetResponse[slinkytypes.CurrencyPair, *big.Int]{
					providertypes.NewGetResponse(resolved, nil),
				}

				return testutils.CreateWebSocketQueryHandlerWithGetResponses[slinkytypes.CurrencyPair, *big.Int](
					t,
					time.Second,
					logger,
					responses,
				)
			},
			pairs: []slinkytypes.CurrencyPair{
				pairs[0],
				pairs[1],
			},
			cfg: wsCfg,
			expectedPrices: map[slinkytypes.CurrencyPair]*big.Int{
				pairs[0]: big.NewInt(100),
				pairs[1]: big.NewInt(200),
			},
		},
		{
			name: "can fetch multiple prices multiplexed",
			handler: func() wshandlers.WebSocketQueryHandler[slinkytypes.CurrencyPair, *big.Int] {
				resolved := map[slinkytypes.CurrencyPair]providertypes.ResolvedResult[*big.Int]{
					pairs[0]: {
						Value:     big.NewInt(100),
						Timestamp: respTime,
					},
					pairs[1]: {
						Value:     big.NewInt(200),
						Timestamp: respTime,
					},
				}

				responses := []providertypes.GetResponse[slinkytypes.CurrencyPair, *big.Int]{
					providertypes.NewGetResponse(resolved, nil),
				}

				return testutils.CreateWebSocketQueryHandlerWithGetResponses[slinkytypes.CurrencyPair, *big.Int](
					t,
					time.Second,
					logger,
					responses,
				)
			},
			pairs: []slinkytypes.CurrencyPair{
				pairs[0],
				pairs[1],
			},
			cfg: wsCfgMultiplex,
			expectedPrices: map[slinkytypes.CurrencyPair]*big.Int{
				pairs[0]: big.NewInt(100),
				pairs[1]: big.NewInt(200),
			},
		},
		{
			name: "does not update if the response included an error",
			handler: func() wshandlers.WebSocketQueryHandler[slinkytypes.CurrencyPair, *big.Int] {
				unResolved := map[slinkytypes.CurrencyPair]providertypes.UnresolvedResult{
					pairs[0]: {
						ErrorWithCode: providertypes.NewErrorWithCode(wserrors.ErrHandleMessage, providertypes.ErrorWebSocketGeneral),
					},
				}

				responses := []providertypes.GetResponse[slinkytypes.CurrencyPair, *big.Int]{
					providertypes.NewGetResponse[slinkytypes.CurrencyPair, *big.Int](nil, unResolved),
				}

				return testutils.CreateWebSocketQueryHandlerWithGetResponses[slinkytypes.CurrencyPair, *big.Int](
					t,
					time.Second,
					logger,
					responses,
				)
			},
			pairs: []slinkytypes.CurrencyPair{
				pairs[0],
			},
			cfg:            wsCfg,
			expectedPrices: map[slinkytypes.CurrencyPair]*big.Int{},
		},
		{
			name: "continues restarting if the query handler returns",
			handler: func() wshandlers.WebSocketQueryHandler[slinkytypes.CurrencyPair, *big.Int] {
				handler := wshandlermocks.NewWebSocketQueryHandler[slinkytypes.CurrencyPair, *big.Int](t)

				handler.On("Copy").Return(handler).Maybe()
				handler.On("Start", mock.Anything, mock.Anything, mock.Anything).Return(fmt.Errorf("no gib price updates")).Maybe()

				return handler
			},
			pairs: []slinkytypes.CurrencyPair{
				pairs[0],
			},
			cfg:            wsCfg,
			expectedPrices: map[slinkytypes.CurrencyPair]*big.Int{},
		},
		{
			name: "continues restarting if the query handler returns multiplexed",
			handler: func() wshandlers.WebSocketQueryHandler[slinkytypes.CurrencyPair, *big.Int] {
				handler := wshandlermocks.NewWebSocketQueryHandler[slinkytypes.CurrencyPair, *big.Int](t)

				handler.On("Copy").Return(handler).Maybe()

				handler.On("Start", mock.Anything, mock.Anything, mock.Anything).Return(fmt.Errorf("no gib price updates")).Maybe()

				return handler
			},
			pairs: []slinkytypes.CurrencyPair{
				pairs[0],
			},
			cfg:            wsCfgMultiplex,
			expectedPrices: map[slinkytypes.CurrencyPair]*big.Int{},
		},
	}

	for _, tc := range testCases {
		t.Run(tc.name, func(t *testing.T) {
			provider, err := base.NewProvider[slinkytypes.CurrencyPair, *big.Int](
				base.WithName[slinkytypes.CurrencyPair, *big.Int](tc.cfg.Name),
				base.WithWebSocketQueryHandler[slinkytypes.CurrencyPair, *big.Int](tc.handler()),
				base.WithWebSocketConfig[slinkytypes.CurrencyPair, *big.Int](tc.cfg),
				base.WithLogger[slinkytypes.CurrencyPair, *big.Int](logger),
				base.WithIDs[slinkytypes.CurrencyPair, *big.Int](tc.pairs),
			)
			require.NoError(t, err)

			now := time.Now()
			ctx, cancel := context.WithTimeout(context.Background(), time.Second*4)
			defer cancel()

			provider.Start(ctx)

			data := provider.GetData()
			for cp, price := range tc.expectedPrices {
				require.Contains(t, data, cp)
				result := data[cp]
				require.Equal(t, price, result.Value)
				require.True(t, result.Timestamp.After(now))
			}
		})
	}
}

func TestAPIProviderLoop(t *testing.T) {
	testCases := []struct {
		name           string
		handler        func() apihandlers.APIQueryHandler[slinkytypes.CurrencyPair, *big.Int]
		pairs          []slinkytypes.CurrencyPair
		expectedPrices map[slinkytypes.CurrencyPair]*big.Int
	}{
		{
			name: "no prices to fetch",
			handler: func() apihandlers.APIQueryHandler[slinkytypes.CurrencyPair, *big.Int] {
				return testutils.CreateAPIQueryHandlerWithGetResponses[slinkytypes.CurrencyPair, *big.Int](
					t,
					logger,
					nil,
					200*time.Millisecond,
				)
			},
			pairs:          []slinkytypes.CurrencyPair{},
			expectedPrices: map[slinkytypes.CurrencyPair]*big.Int{},
		},
		{
			name: "can fetch a single price",
			handler: func() apihandlers.APIQueryHandler[slinkytypes.CurrencyPair, *big.Int] {
				resolved := map[slinkytypes.CurrencyPair]providertypes.ResolvedResult[*big.Int]{
					pairs[0]: {
						Value:     big.NewInt(100),
						Timestamp: respTime,
					},
				}
				responses := []providertypes.GetResponse[slinkytypes.CurrencyPair, *big.Int]{
					providertypes.NewGetResponse(resolved, nil),
				}

				return testutils.CreateAPIQueryHandlerWithGetResponses[slinkytypes.CurrencyPair, *big.Int](
					t,
					logger,
					responses,
					200*time.Millisecond,
				)
			},
			pairs: []slinkytypes.CurrencyPair{
				pairs[0],
			},
			expectedPrices: map[slinkytypes.CurrencyPair]*big.Int{
				pairs[0]: big.NewInt(100),
			},
		},
		{
			name: "can fetch prices and only updates if the timestamp is greater than the current data",
			handler: func() apihandlers.APIQueryHandler[slinkytypes.CurrencyPair, *big.Int] {
				resolved := map[slinkytypes.CurrencyPair]providertypes.ResolvedResult[*big.Int]{
					pairs[0]: {
						Value:     big.NewInt(100),
						Timestamp: respTime,
					},
				}
				resp := providertypes.NewGetResponse[slinkytypes.CurrencyPair, *big.Int](resolved, nil)

				resolved2 := map[slinkytypes.CurrencyPair]providertypes.ResolvedResult[*big.Int]{
					pairs[0]: {
						Value:     big.NewInt(200),
						Timestamp: time.Date(2021, 1, 1, 0, 0, 0, 0, time.UTC),
					},
				}
				resp2 := providertypes.NewGetResponse[slinkytypes.CurrencyPair, *big.Int](resolved2, nil)

				return testutils.CreateAPIQueryHandlerWithGetResponses[slinkytypes.CurrencyPair, *big.Int](
					t,
					logger,
					[]providertypes.GetResponse[slinkytypes.CurrencyPair, *big.Int]{resp, resp2},
					200*time.Millisecond,
				)
			},
			pairs: []slinkytypes.CurrencyPair{
				pairs[0],
			},
			expectedPrices: map[slinkytypes.CurrencyPair]*big.Int{
				pairs[0]: big.NewInt(100),
			},
		},
		{
			name: "can fetch multiple prices",
			handler: func() apihandlers.APIQueryHandler[slinkytypes.CurrencyPair, *big.Int] {
				resolved := map[slinkytypes.CurrencyPair]providertypes.ResolvedResult[*big.Int]{
					pairs[0]: {
						Value:     big.NewInt(100),
						Timestamp: respTime,
					},
					pairs[1]: {
						Value:     big.NewInt(200),
						Timestamp: respTime,
					},
				}

				responses := []providertypes.GetResponse[slinkytypes.CurrencyPair, *big.Int]{
					providertypes.NewGetResponse(resolved, nil),
				}

				return testutils.CreateAPIQueryHandlerWithGetResponses[slinkytypes.CurrencyPair, *big.Int](
					t,
					logger,
					responses,
					200*time.Millisecond,
				)
			},
			pairs: []slinkytypes.CurrencyPair{
				pairs[0],
				pairs[1],
			},
			expectedPrices: map[slinkytypes.CurrencyPair]*big.Int{
				pairs[0]: big.NewInt(100),
				pairs[1]: big.NewInt(200),
			},
		},
		{
			name: "does not update if the response included an error",
			handler: func() apihandlers.APIQueryHandler[slinkytypes.CurrencyPair, *big.Int] {
				unResolved := map[slinkytypes.CurrencyPair]providertypes.UnresolvedResult{
					pairs[0]: {
						ErrorWithCode: providertypes.NewErrorWithCode(apierrors.ErrRateLimit, providertypes.ErrorAPIGeneral),
					},
				}

				responses := []providertypes.GetResponse[slinkytypes.CurrencyPair, *big.Int]{
					providertypes.NewGetResponse[slinkytypes.CurrencyPair, *big.Int](nil, unResolved),
				}

				return testutils.CreateAPIQueryHandlerWithGetResponses[slinkytypes.CurrencyPair, *big.Int](
					t,
					logger,
					responses,
					200*time.Millisecond,
				)
			},
			pairs: []slinkytypes.CurrencyPair{
				pairs[0],
			},
			expectedPrices: map[slinkytypes.CurrencyPair]*big.Int{},
		},
	}

	for _, tc := range testCases {
		t.Run(tc.name, func(t *testing.T) {
			provider, err := base.NewProvider[slinkytypes.CurrencyPair, *big.Int](
				base.WithName[slinkytypes.CurrencyPair, *big.Int](apiCfg.Name),
				base.WithAPIQueryHandler[slinkytypes.CurrencyPair, *big.Int](tc.handler()),
				base.WithAPIConfig[slinkytypes.CurrencyPair, *big.Int](apiCfg),
				base.WithLogger[slinkytypes.CurrencyPair, *big.Int](logger),
				base.WithIDs[slinkytypes.CurrencyPair, *big.Int](tc.pairs),
			)
			require.NoError(t, err)

			now := time.Now()
			ctx, cancel := context.WithTimeout(context.Background(), apiCfg.Interval*5)
			defer cancel()

			err = provider.Start(ctx)
			require.Equal(t, context.DeadlineExceeded, err)

			data := provider.GetData()
			for cp, price := range tc.expectedPrices {
				require.Contains(t, data, cp)
				result := data[cp]
				require.Equal(t, price, result.Value)
				require.True(t, result.Timestamp.After(now))
			}
		})
	}
}

func TestMetrics(t *testing.T) {
	testCases := []struct {
		name    string
		handler func() apihandlers.APIQueryHandler[slinkytypes.CurrencyPair, *big.Int]
		metrics func() providermetrics.ProviderMetrics
		pairs   []slinkytypes.CurrencyPair
	}{
		{
			name: "can fetch a single price",
			handler: func() apihandlers.APIQueryHandler[slinkytypes.CurrencyPair, *big.Int] {
				resolved := map[slinkytypes.CurrencyPair]providertypes.ResolvedResult[*big.Int]{
					pairs[0]: {
						Value:     big.NewInt(100),
						Timestamp: respTime,
					},
				}
				responses := []providertypes.GetResponse[slinkytypes.CurrencyPair, *big.Int]{
					providertypes.NewGetResponse(resolved, nil),
				}

				return testutils.CreateAPIQueryHandlerWithGetResponses[slinkytypes.CurrencyPair, *big.Int](
					t,
					logger,
					responses,
					200*time.Millisecond,
				)
			},
			metrics: func() providermetrics.ProviderMetrics {
				m := metricmocks.NewProviderMetrics(t)
				p1 := strings.ToLower(fmt.Sprint(pairs[0]))

				m.On("AddProviderResponseByID", apiCfg.Name, p1, providermetrics.Success, providertypes.OK, providertypes.API).Maybe()
				m.On("AddProviderResponse", apiCfg.Name, providermetrics.Success, providertypes.OK, providertypes.API).Maybe()
				m.On("LastUpdated", apiCfg.Name, p1, providertypes.API).Maybe()

				return m
			},
			pairs: []slinkytypes.CurrencyPair{
				pairs[0],
			},
		},
		{
			name: "updates correctly with bad responses",
			handler: func() apihandlers.APIQueryHandler[slinkytypes.CurrencyPair, *big.Int] {
				unResolved := map[slinkytypes.CurrencyPair]providertypes.UnresolvedResult{
					pairs[0]: {
						ErrorWithCode: providertypes.NewErrorWithCode(apierrors.ErrRateLimit, providertypes.ErrorAPIGeneral),
					},
				}

				responses := []providertypes.GetResponse[slinkytypes.CurrencyPair, *big.Int]{
					providertypes.NewGetResponse[slinkytypes.CurrencyPair, *big.Int](nil, unResolved),
				}

				return testutils.CreateAPIQueryHandlerWithGetResponses[slinkytypes.CurrencyPair, *big.Int](
					t,
					logger,
					responses,
					200*time.Millisecond,
				)
			},
			metrics: func() providermetrics.ProviderMetrics {
				m := metricmocks.NewProviderMetrics(t)
				p1 := strings.ToLower(fmt.Sprint(pairs[0]))

				code := providertypes.ErrorAPIGeneral
				m.On("AddProviderResponseByID", apiCfg.Name, p1, providermetrics.Failure, code, providertypes.API).Maybe()
				m.On("AddProviderResponse", apiCfg.Name, providermetrics.Failure, code, providertypes.API).Maybe()
				m.On("LastUpdated", apiCfg.Name, p1, providertypes.API).Maybe()

				return m
			},
			pairs: []slinkytypes.CurrencyPair{
				pairs[0],
			},
		},
	}

	for _, tc := range testCases {
		t.Run(tc.name, func(t *testing.T) {
			provider, err := base.NewProvider[slinkytypes.CurrencyPair, *big.Int](
				base.WithName[slinkytypes.CurrencyPair, *big.Int](apiCfg.Name),
				base.WithAPIQueryHandler[slinkytypes.CurrencyPair, *big.Int](tc.handler()),
				base.WithAPIConfig[slinkytypes.CurrencyPair, *big.Int](apiCfg),
				base.WithLogger[slinkytypes.CurrencyPair, *big.Int](logger),
				base.WithIDs[slinkytypes.CurrencyPair, *big.Int](tc.pairs),
				base.WithMetrics[slinkytypes.CurrencyPair, *big.Int](tc.metrics()),
			)
			require.NoError(t, err)

			ctx, cancel := context.WithTimeout(context.Background(), apiCfg.Interval*5)
			defer cancel()

			err = provider.Start(ctx)
			require.Equal(t, context.DeadlineExceeded, err)
		})
	}
}<|MERGE_RESOLUTION|>--- conflicted
+++ resolved
@@ -369,13 +369,8 @@
 		{
 			name: "can fetch prices and only updates if the timestamp is greater than the current data",
 			handler: func() wshandlers.WebSocketQueryHandler[slinkytypes.CurrencyPair, *big.Int] {
-<<<<<<< HEAD
-				fn := func(responseCh chan<- providertypes.GetResponse[slinkytypes.CurrencyPair, *big.Int]) {
+				fn := func(ctx context.Context, responseCh chan<- providertypes.GetResponse[slinkytypes.CurrencyPair, *big.Int]) {
 					resolved := map[slinkytypes.CurrencyPair]providertypes.ResolvedResult[*big.Int]{
-=======
-				fn := func(ctx context.Context, responseCh chan<- providertypes.GetResponse[slinkytypes.CurrencyPair, *big.Int]) {
-					resolved := map[slinkytypes.CurrencyPair]providertypes.Result[*big.Int]{
->>>>>>> fbb75c66
 						pairs[0]: {
 							Value:     big.NewInt(100),
 							Timestamp: respTime,

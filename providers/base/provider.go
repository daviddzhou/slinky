package base

import (
	"context"
	"fmt"
	"maps"
	"sync"
	"sync/atomic"

	"go.uber.org/zap"

	"github.com/skip-mev/slinky/oracle/config"
	apihandlers "github.com/skip-mev/slinky/providers/base/api/handlers"
	providermetrics "github.com/skip-mev/slinky/providers/base/metrics"
	wshandlers "github.com/skip-mev/slinky/providers/base/websocket/handlers"
	providertypes "github.com/skip-mev/slinky/providers/types"
)

// Provider implements a base provider that can be used to build other providers.
type Provider[K providertypes.ResponseKey, V providertypes.ResponseValue] struct {
	mu      sync.Mutex
	logger  *zap.Logger
	running atomic.Bool

	// name is the name of the provider.
	name string

	// api is the handler for the querying api data. Developer's implement this interface
	// to extend the provider's functionality. For example, this could be used to fetch
	// prices from an API, where K is the currency pair and V is the price. For more information
	// on how to implement a custom handler, please see the providers/base/README.md file.
	api apihandlers.APIQueryHandler[K, V]

	// apiCfg is the API configuration for the provider.
	apiCfg config.APIConfig

	// ws is the handler for the websocket data. Developers implement this interface to extend
	// the provider's functionality. For example, this could be used to fetch prices from a
	// websocket, where K is the currency pair and V is the price. For more information on how
	// to implement a custom handler, please see the providers/base/README.md file.
	ws wshandlers.WebSocketQueryHandler[K, V]

	// wsCfg is the websocket configuration for the provider.
	wsCfg config.WebSocketConfig

	// data is the latest set of key -> value pairs for the provider i.e. the latest prices
	// for a given set of currency pairs.
	data map[K]providertypes.Result[V]

	// ids is the set of IDs that the provider will fetch data for.
	ids []K

	// metrics is the metrics implementation for the provider.
	metrics providermetrics.ProviderMetrics

	// updater is the config updater that is used to fetch the configuration for the provider.
	updater ConfigUpdater[K]

	// restartCh is the channel that is used to signal the provider to restart.
	restartCh chan struct{}
<<<<<<< HEAD

	// stopCh is the channel that is used to signal the provider to stop.
	stopCh chan struct{}
=======
>>>>>>> cd0e34b0
}

// NewProvider returns a new Base provider.
func NewProvider[K providertypes.ResponseKey, V providertypes.ResponseValue](opts ...ProviderOption[K, V]) (*Provider[K, V], error) {
	p := &Provider[K, V]{
		logger:    zap.NewNop(),
		ids:       make([]K, 0),
		data:      make(map[K]providertypes.Result[V]),
		restartCh: make(chan struct{}),
<<<<<<< HEAD
		stopCh:    make(chan struct{}),
=======
>>>>>>> cd0e34b0
	}

	for _, opt := range opts {
		opt(p)
	}

	switch {
	case p.api != nil && p.ws != nil:
		return nil, fmt.Errorf("cannot configure both api and websocket")
	case p.api == nil && p.ws == nil:
		return nil, fmt.Errorf("must configure either api or websocket")
	case p.apiCfg.ValidateBasic() != nil:
		return nil, fmt.Errorf("invalid api config")
	case p.wsCfg.ValidateBasic() != nil:
		return nil, fmt.Errorf("invalid websocket config")
	}

	if p.metrics == nil {
		p.metrics = providermetrics.NewNopProviderMetrics()
	}

	return p, nil
}

// Start starts the provider's main loop. The provider will fetch the data from the handler
// and continuously update the data. This blocks until the provider is stopped.
func (p *Provider[K, V]) Start(ctx context.Context) error {
	p.logger.Info("starting provider")
	if len(p.ids) == 0 {
		p.logger.Warn("no ids to fetch")
	}

<<<<<<< HEAD
	p.running.Store(true)
	defer p.running.Store(false)

=======
>>>>>>> cd0e34b0
	// If the config updater is set, the provider may update it's internal configurations
	// on the fly. As such, we need to listen for updates to the config updater and restart
	// the provider's main loop when the configuration changes.
	go p.listenOnConfigUpdater(ctx)

	// Start the main loop. At a high level, the main loop will continuously fetch data from
	// the handler and update the provider's data. It allows for the provider to be restarted
	// when the configuration changes. The main loop will exit either when the context is
	// cancelled or the provider gets an unexpected error.
	var retErr error
MainLoop:
	for {
		// Create a new context for the fetch loop. This allows us to cancel the fetch loop
		// when the provider needs to be restarted.
		fetchCtx, cancel := context.WithCancel(ctx)
		defer cancel()

		// Start the fetch loop.
		errCh := make(chan error)
		go func() {
			errCh <- p.fetch(fetchCtx)
		}()

		select {
		case <-p.restartCh:
			// If any of the provider's configurations have changed, the provider will
			// be signalled to restart.
			p.logger.Info("restarting provider")
			cancel()

			// Wait for the fetch loop to stop.
			err := <-errCh
			p.logger.Debug("provider fetch loop stopped", zap.Error(err))
<<<<<<< HEAD
=======
			continue MainLoop
>>>>>>> cd0e34b0
		case err := <-errCh:
			// If the fetch loop stops unexpectedly, we should return.
			retErr = err
			break MainLoop
		case <-ctx.Done():
			// If the context is cancelled, we should return. We expect the fetch go routine
			// to exit when the context is cancelled.
			retErr = <-errCh
			break MainLoop
<<<<<<< HEAD
		case <-p.stopCh:
			// If the provider is manually stopped, we stop the fetch loop and return.
			p.logger.Debug("stopping provider")
			cancel()
			retErr = <-errCh
			break MainLoop
=======
>>>>>>> cd0e34b0
		}
	}

	return retErr
<<<<<<< HEAD
}

// Stop stops the provider's main loop.
func (p *Provider[K, V]) Stop() {
	if !p.running.Load() {
		return
	}

	p.logger.Info("received manual stop signal")
	p.stopCh <- struct{}{}
}

// IsRunning returns true if the provider is running.
func (p *Provider[K, V]) IsRunning() bool {
	return p.running.Load()
=======
>>>>>>> cd0e34b0
}

// Name returns the name of the provider.
func (p *Provider[K, V]) Name() string {
	return p.name
}

// SetIDs sets the set of IDs that the provider is responsible for fetching data for.
func (p *Provider[K, V]) SetIDs(ids []K) {
	p.mu.Lock()
	defer p.mu.Unlock()

	p.ids = ids
}

// GetIDs returns the set of IDs that the provider is responsible for fetching data for.
func (p *Provider[K, V]) GetIDs() []K {
	p.mu.Lock()
	defer p.mu.Unlock()

	ids := make([]K, len(p.ids))
	copy(ids, p.ids)

	return ids
}

// GetData returns the latest data recorded by the provider. The data is constantly
// updated by the provider's main loop and provides access to the latest data - prices
// in constant time.
func (p *Provider[K, V]) GetData() map[K]providertypes.Result[V] {
	p.mu.Lock()
	defer p.mu.Unlock()

	// Deep copy the prices into a new map.
	cpy := make(map[K]providertypes.Result[V])
	maps.Copy(cpy, p.data)

	return cpy
}

// Type returns the type of data handler the provider uses.
func (p *Provider[K, V]) Type() providertypes.ProviderType {
	switch {
	case p.apiCfg.Enabled && p.api != nil:
		return providertypes.API
	case p.wsCfg.Enabled && p.ws != nil:
		return providertypes.WebSockets
	default:
		return "unknown"
	}
}<|MERGE_RESOLUTION|>--- conflicted
+++ resolved
@@ -58,12 +58,9 @@
 
 	// restartCh is the channel that is used to signal the provider to restart.
 	restartCh chan struct{}
-<<<<<<< HEAD
 
 	// stopCh is the channel that is used to signal the provider to stop.
 	stopCh chan struct{}
-=======
->>>>>>> cd0e34b0
 }
 
 // NewProvider returns a new Base provider.
@@ -73,10 +70,7 @@
 		ids:       make([]K, 0),
 		data:      make(map[K]providertypes.Result[V]),
 		restartCh: make(chan struct{}),
-<<<<<<< HEAD
 		stopCh:    make(chan struct{}),
-=======
->>>>>>> cd0e34b0
 	}
 
 	for _, opt := range opts {
@@ -109,12 +103,9 @@
 		p.logger.Warn("no ids to fetch")
 	}
 
-<<<<<<< HEAD
 	p.running.Store(true)
 	defer p.running.Store(false)
 
-=======
->>>>>>> cd0e34b0
 	// If the config updater is set, the provider may update it's internal configurations
 	// on the fly. As such, we need to listen for updates to the config updater and restart
 	// the provider's main loop when the configuration changes.
@@ -148,10 +139,7 @@
 			// Wait for the fetch loop to stop.
 			err := <-errCh
 			p.logger.Debug("provider fetch loop stopped", zap.Error(err))
-<<<<<<< HEAD
-=======
 			continue MainLoop
->>>>>>> cd0e34b0
 		case err := <-errCh:
 			// If the fetch loop stops unexpectedly, we should return.
 			retErr = err
@@ -161,20 +149,16 @@
 			// to exit when the context is cancelled.
 			retErr = <-errCh
 			break MainLoop
-<<<<<<< HEAD
 		case <-p.stopCh:
 			// If the provider is manually stopped, we stop the fetch loop and return.
 			p.logger.Debug("stopping provider")
 			cancel()
 			retErr = <-errCh
 			break MainLoop
-=======
->>>>>>> cd0e34b0
 		}
 	}
 
 	return retErr
-<<<<<<< HEAD
 }
 
 // Stop stops the provider's main loop.
@@ -190,8 +174,6 @@
 // IsRunning returns true if the provider is running.
 func (p *Provider[K, V]) IsRunning() bool {
 	return p.running.Load()
-=======
->>>>>>> cd0e34b0
 }
 
 // Name returns the name of the provider.

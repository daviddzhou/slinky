--- conflicted
+++ resolved
@@ -102,11 +102,7 @@
 	// cancel oracle on interrupt or terminate
 	go func() {
 		<-sigs
-<<<<<<< HEAD
-		logger.Info("received interrupt or terminate signal, closing oracle")
-=======
 		logger.Info("received interrupt or terminate signal; closing oracle")
->>>>>>> c86299c8
 
 		cancel()
 	}()

package types_test

import (
	"testing"
	"time"

	"github.com/cosmos/cosmos-sdk/codec"
	codectypes "github.com/cosmos/cosmos-sdk/codec/types"
	sdk "github.com/cosmos/cosmos-sdk/types"
	"github.com/stretchr/testify/assert"

	slinkytypes "github.com/skip-mev/slinky/pkg/types"
	"github.com/skip-mev/slinky/x/alerts/types"
<<<<<<< HEAD
	oracletypes "github.com/skip-mev/slinky/x/oracle/types"
=======
>>>>>>> 667f678f
)

func TestAlertUnmarshal(t *testing.T) {
	// create an interface registry
	ir := codectypes.NewInterfaceRegistry()

	// create a codec
	cdc := codec.NewProtoCodec(ir)

	// create an alert
	alert := types.Alert{
		Height: 1,
		Signer: "signer",
<<<<<<< HEAD
		CurrencyPair: oracletypes.CurrencyPair{
=======
		CurrencyPair: slinkytypes.CurrencyPair{
>>>>>>> 667f678f
			Base:  "base",
			Quote: "quote",
		},
	}

	// marshal the alert
	bz, err := cdc.Marshal(&alert)
	assert.NoError(t, err)

	// unmarshal the alert
	alert2 := types.Alert{}
	assert.NoError(t, alert2.Unmarshal(bz))

	// assert that the two alerts are equal
	assert.Equal(t, alert, alert2)
}

func TestAlertValidateBasic(t *testing.T) {
	type testCase struct {
		name  string
		alert types.Alert
		valid bool
	}

	cases := []testCase{
		{
			"invalid signer - fail",
			types.Alert{
				Height: 1,
				Signer: "",
<<<<<<< HEAD
				CurrencyPair: oracletypes.CurrencyPair{
=======
				CurrencyPair: slinkytypes.CurrencyPair{
>>>>>>> 667f678f
					Base:  "BASE",
					Quote: "QUOTE",
				},
			},
			false,
		},
		{
			"invalid currency-pair - fail",
			types.Alert{
				Height: 1,
				Signer: sdk.AccAddress("signer").String(),
<<<<<<< HEAD
				CurrencyPair: oracletypes.CurrencyPair{
=======
				CurrencyPair: slinkytypes.CurrencyPair{
>>>>>>> 667f678f
					Base:  "",
					Quote: "",
				},
			},
			false,
		},
		{
			name: "valid alert - pass",
			alert: types.Alert{
				Height: 1,
				Signer: sdk.AccAddress("signer").String(),
<<<<<<< HEAD
				CurrencyPair: oracletypes.CurrencyPair{
=======
				CurrencyPair: slinkytypes.CurrencyPair{
>>>>>>> 667f678f
					Base:  "BASE",
					Quote: "QUOTE",
				},
			},
			valid: true,
		},
	}

	for _, tc := range cases {
		t.Run(tc.name, func(t *testing.T) {
			err := tc.alert.ValidateBasic()
			if tc.valid {
				assert.NoError(t, err)
			} else {
				assert.Error(t, err)
			}
		})
	}
}

func TestAlertUID(t *testing.T) {
	// create two alerts
	alert1 := types.Alert{
		Height: 1,
		Signer: "signer",
<<<<<<< HEAD
		CurrencyPair: oracletypes.CurrencyPair{
=======
		CurrencyPair: slinkytypes.CurrencyPair{
>>>>>>> 667f678f
			Base:  "base",
			Quote: "quote",
		},
	}

	alert2 := types.Alert{
		Height: 2,
		Signer: "signer",
<<<<<<< HEAD
		CurrencyPair: oracletypes.CurrencyPair{
=======
		CurrencyPair: slinkytypes.CurrencyPair{
>>>>>>> 667f678f
			Base:  "base",
			Quote: "quote",
		},
	}
	t.Run("test Alert UID uniqueness", func(t *testing.T) {
		// check that the alerts have different UIDs
		assert.NotEqual(t, alert1.UID(), alert2.UID())
	})
}

func TestAlertStatus(t *testing.T) {
	t.Run("test String", func(t *testing.T) {
		cs := types.ConclusionStatus(0)
		assert.Equal(t, "Unconcluded", cs.String())

		cs = types.ConclusionStatus(1)
		assert.Equal(t, "Concluded", cs.String())

		cs = types.ConclusionStatus(2)
		assert.Equal(t, "unknown", cs.String())
	})

	t.Run("test validate basic", func(t *testing.T) {
		cases := []struct {
			name        string
			alertStatus types.AlertStatus
			valid       bool
		}{
			{
				"invalid submission height",
				types.AlertStatus{
					SubmissionHeight: 3,
					PurgeHeight:      2,
				},
				false,
			},
			{
				"invalid conclusion status",
				types.AlertStatus{
					SubmissionHeight: 1,
					PurgeHeight:      2,
					ConclusionStatus: 2,
				},
				false,
			},
			{
				"valid alert status",
				types.AlertStatus{
					SubmissionHeight: 1,
					PurgeHeight:      2,
					ConclusionStatus: 1,
				},
				true,
			},
		}

		for _, tc := range cases {
			t.Run(tc.name, func(t *testing.T) {
				err := tc.alertStatus.ValidateBasic()
				if tc.valid {
					assert.NoError(t, err)
				} else {
					assert.Error(t, err)
				}
			})
		}
	})
}

func TestAlertWithStatus(t *testing.T) {
	cases := []struct {
		name  string
		alert types.AlertWithStatus
		valid bool
	}{
		{
			"invalid alert",
			types.AlertWithStatus{
				Alert: types.Alert{
					Height: 1,
					Signer: "",
<<<<<<< HEAD
					CurrencyPair: oracletypes.CurrencyPair{
=======
					CurrencyPair: slinkytypes.CurrencyPair{
>>>>>>> 667f678f
						Base:  "BASE",
						Quote: "QUOTE",
					},
				},
				Status: types.NewAlertStatus(1, 2, time.Now(), 1),
			},
			false,
		},
		{
			"invalid alert-status",
			types.AlertWithStatus{
<<<<<<< HEAD
				Alert: types.NewAlert(1, sdk.AccAddress("signer"), oracletypes.NewCurrencyPair("BASE", "QUOTE")),
=======
				Alert: types.NewAlert(1, sdk.AccAddress("signer"), slinkytypes.NewCurrencyPair("BASE", "QUOTE")),
>>>>>>> 667f678f
				Status: types.AlertStatus{
					SubmissionHeight: 3,
					PurgeHeight:      2,
				},
			},
			false,
		},
		{
			"valid alert with status",
			types.NewAlertWithStatus(
<<<<<<< HEAD
				types.NewAlert(1, sdk.AccAddress("signer"), oracletypes.NewCurrencyPair("BASE", "QUOTE")),
=======
				types.NewAlert(1, sdk.AccAddress("signer"), slinkytypes.NewCurrencyPair("BASE", "QUOTE")),
>>>>>>> 667f678f
				types.NewAlertStatus(1, 2, time.Now(), 1),
			),
			true,
		},
	}

	for _, tc := range cases {
		t.Run(tc.name, func(t *testing.T) {
			err := tc.alert.ValidateBasic()
			if tc.valid {
				assert.NoError(t, err)
			} else {
				assert.Error(t, err)
			}
		})
	}
}<|MERGE_RESOLUTION|>--- conflicted
+++ resolved
@@ -11,10 +11,6 @@
 
 	slinkytypes "github.com/skip-mev/slinky/pkg/types"
 	"github.com/skip-mev/slinky/x/alerts/types"
-<<<<<<< HEAD
-	oracletypes "github.com/skip-mev/slinky/x/oracle/types"
-=======
->>>>>>> 667f678f
 )
 
 func TestAlertUnmarshal(t *testing.T) {
@@ -28,11 +24,7 @@
 	alert := types.Alert{
 		Height: 1,
 		Signer: "signer",
-<<<<<<< HEAD
-		CurrencyPair: oracletypes.CurrencyPair{
-=======
 		CurrencyPair: slinkytypes.CurrencyPair{
->>>>>>> 667f678f
 			Base:  "base",
 			Quote: "quote",
 		},
@@ -63,11 +55,7 @@
 			types.Alert{
 				Height: 1,
 				Signer: "",
-<<<<<<< HEAD
-				CurrencyPair: oracletypes.CurrencyPair{
-=======
 				CurrencyPair: slinkytypes.CurrencyPair{
->>>>>>> 667f678f
 					Base:  "BASE",
 					Quote: "QUOTE",
 				},
@@ -79,11 +67,7 @@
 			types.Alert{
 				Height: 1,
 				Signer: sdk.AccAddress("signer").String(),
-<<<<<<< HEAD
-				CurrencyPair: oracletypes.CurrencyPair{
-=======
 				CurrencyPair: slinkytypes.CurrencyPair{
->>>>>>> 667f678f
 					Base:  "",
 					Quote: "",
 				},
@@ -95,11 +79,7 @@
 			alert: types.Alert{
 				Height: 1,
 				Signer: sdk.AccAddress("signer").String(),
-<<<<<<< HEAD
-				CurrencyPair: oracletypes.CurrencyPair{
-=======
 				CurrencyPair: slinkytypes.CurrencyPair{
->>>>>>> 667f678f
 					Base:  "BASE",
 					Quote: "QUOTE",
 				},
@@ -125,11 +105,7 @@
 	alert1 := types.Alert{
 		Height: 1,
 		Signer: "signer",
-<<<<<<< HEAD
-		CurrencyPair: oracletypes.CurrencyPair{
-=======
 		CurrencyPair: slinkytypes.CurrencyPair{
->>>>>>> 667f678f
 			Base:  "base",
 			Quote: "quote",
 		},
@@ -138,11 +114,7 @@
 	alert2 := types.Alert{
 		Height: 2,
 		Signer: "signer",
-<<<<<<< HEAD
-		CurrencyPair: oracletypes.CurrencyPair{
-=======
 		CurrencyPair: slinkytypes.CurrencyPair{
->>>>>>> 667f678f
 			Base:  "base",
 			Quote: "quote",
 		},
@@ -224,11 +196,7 @@
 				Alert: types.Alert{
 					Height: 1,
 					Signer: "",
-<<<<<<< HEAD
-					CurrencyPair: oracletypes.CurrencyPair{
-=======
 					CurrencyPair: slinkytypes.CurrencyPair{
->>>>>>> 667f678f
 						Base:  "BASE",
 						Quote: "QUOTE",
 					},
@@ -240,11 +208,7 @@
 		{
 			"invalid alert-status",
 			types.AlertWithStatus{
-<<<<<<< HEAD
-				Alert: types.NewAlert(1, sdk.AccAddress("signer"), oracletypes.NewCurrencyPair("BASE", "QUOTE")),
-=======
 				Alert: types.NewAlert(1, sdk.AccAddress("signer"), slinkytypes.NewCurrencyPair("BASE", "QUOTE")),
->>>>>>> 667f678f
 				Status: types.AlertStatus{
 					SubmissionHeight: 3,
 					PurgeHeight:      2,
@@ -255,11 +219,7 @@
 		{
 			"valid alert with status",
 			types.NewAlertWithStatus(
-<<<<<<< HEAD
-				types.NewAlert(1, sdk.AccAddress("signer"), oracletypes.NewCurrencyPair("BASE", "QUOTE")),
-=======
 				types.NewAlert(1, sdk.AccAddress("signer"), slinkytypes.NewCurrencyPair("BASE", "QUOTE")),
->>>>>>> 667f678f
 				types.NewAlertStatus(1, 2, time.Now(), 1),
 			),
 			true,

--- conflicted
+++ resolved
@@ -16,14 +16,10 @@
 	// module authority
 	authority sdk.AccAddress
 
-<<<<<<< HEAD
 	// registered hooks
 	hooks types.MarketMapHooks
 
-	// markets is keyed by CurrencyPair string (BASE/QUOTE) and contains
-=======
 	// tickers is keyed by CurrencyPair string (BASE/QUOTE) and contains
->>>>>>> 00329335
 	// the list of all Tickers.
 	tickers collections.Map[types.TickerString, types.Ticker]
 

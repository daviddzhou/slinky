--- conflicted
+++ resolved
@@ -227,13 +227,8 @@
 		}
 
 		s.Run("unable to set markets again", func() {
-<<<<<<< HEAD
 			for _, market := range markets {
-				s.Require().ErrorIs(s.keeper.CreateMarket(s.ctx, market), types.NewTickerAlreadyExistsError(types.TickerString(market.Ticker.String())))
-=======
-			for _, ticker := range markets.tickers {
-				s.Require().ErrorIs(s.keeper.CreateTicker(s.ctx, ticker), types.NewMarketAlreadyExistsError(types.TickerString(ticker.String())))
->>>>>>> 4489cf96
+				s.Require().ErrorIs(s.keeper.CreateMarket(s.ctx, market), types.NewMarketAlreadyExistsError(types.TickerString(market.Ticker.String())))
 			}
 		})
 	})

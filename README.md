# slinky

<!-- markdownlint-disable MD013 -->
<!-- markdownlint-disable MD041 -->
[![Project Status: Active – The project has reached a stable, usable state and is being actively developed.](https://www.repostatus.org/badges/latest/active.svg)](https://www.repostatus.org/#wip)
[![GoDoc](https://img.shields.io/badge/godoc-reference-blue?style=flat-square&logo=go)](https://godoc.org/github.com/skip-mev/slinky)
[![Go Report Card](https://goreportcard.com/badge/github.com/skip-mev/slinky?style=flat-square)](https://goreportcard.com/report/github.com/skip-mev/slinky)
[![Version](https://img.shields.io/github/tag/skip-mev/slinky.svg?style=flat-square)](https://github.com/skip-mev/slinky/releases/latest)
[![License: Apache-2.0](https://img.shields.io/github/license/skip-mev/slinky.svg?style=flat-square)](https://github.com/skip-mev/slinky/blob/main/LICENSE)
[![Lines Of Code](https://img.shields.io/tokei/lines/github/skip-mev/slinky?style=flat-square)](https://github.com/skip-mev/slinky)

A general purpose price oracle leveraging ABCI++.

## Install

```shell
$ go install github.com/skip-mev/slinky
```

## Overview

The slinky repository is composed of the following core packages:

* **abci** - This package contains the [vote extension](./abci/ve/README.md), [proposal](./abci/proposals/README.md), and [preblock handlers](./abci/preblock/oracle/README.md) that are used to broadcast oracle data to the network and to store it in the blockchain.
* **oracle** - This [package](./oracle/) contains the main oracle that aggregates external data sources before broadcasting it to the network. You can reference the provider documentation [here](./providers/base/README.md) to get a high level overview of how the oracle works.
* **providers** - This package contains a collection of [web socket](./providers/websockets/README.md) and [API](./providers/apis/README.md) based data providers that are used by the oracle to collect external data. 
* **x/oracle** - This package contains a Cosmos SDK module that allows you to store oracle data on a blockchain.
* **x/alerts** - This package contains a Cosmos SDK module that allows network participants to create alerts when oracle data that is in violation of some condition is broadcast to the network and stored on the blockchain.
* **x/sla** - This package contains a Cosmos SDK module that allows you to create service level agreements (SLAs) that can be used to incentivize network participants to consistently, reliably provide data with high uptime.

## Usage

To run the oracle, run the following command:

```bash
$ make run-oracle-server
```

To check the current aggregated prices, open a new terminal and run the following command:

```bash
$ make run-oracle-client
```

To see all network metrics, open a new terminal and run the following command and then navigate to http://localhost:9090:

```bash
$ make run-prom-client
```

<<<<<<< HEAD
To add a new provider, update the local config in [config/local/generate_toml.go](./config/local/generate_toml.go) and then run the following command:

```bash
$ make update-local-config
```

To run a local blockchain, first start the oracle server and then run the following command (in a separate window):

```bash
$ make build-and-start-app
```
=======
## Metrics

### Oracle Service Metrics

* metrics relevant to the oracle service's health + operation are [here](./oracle/metrics/README.md)
* metrics relevant to the operation / health of the oracle's providers are [here](./providers/base/metrics/README.md)

### Oracle Application / Network Metrics

* metrics relevant to the network's (that is running the instance slinky) performance are [here](./service/metrics/README.md)
>>>>>>> abdb1eaf

## Future Work

The oracle side car is a combination of the oracle and provider packages. This is being moved to a [separate repository](https://github.com/skip-mev/slinky-sidecar).<|MERGE_RESOLUTION|>--- conflicted
+++ resolved
@@ -48,7 +48,6 @@
 $ make run-prom-client
 ```
 
-<<<<<<< HEAD
 To add a new provider, update the local config in [config/local/generate_toml.go](./config/local/generate_toml.go) and then run the following command:
 
 ```bash
@@ -60,7 +59,7 @@
 ```bash
 $ make build-and-start-app
 ```
-=======
+
 ## Metrics
 
 ### Oracle Service Metrics
@@ -71,7 +70,6 @@
 ### Oracle Application / Network Metrics
 
 * metrics relevant to the network's (that is running the instance slinky) performance are [here](./service/metrics/README.md)
->>>>>>> abdb1eaf
 
 ## Future Work
 

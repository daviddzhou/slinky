--- conflicted
+++ resolved
@@ -120,10 +120,6 @@
 	)
 	go func() {
 		defer close(done)
-<<<<<<< HEAD
-		//nolint:staticcheck // https://linear.app/skip/issue/BLO-1076/migrate-from-grpcdial-to-creating-clients
-		conn, err = grpc.DialContext(ctx, c.addr, opts...)
-=======
 		conn, err = grpc.NewClient(c.addr, opts...)
 
 		// attempt to connect + wait for change in connection state
@@ -135,7 +131,6 @@
 				conn.WaitForStateChange(ctx, connectivity.Ready)
 			}
 		}
->>>>>>> 9fa0d49e
 	}()
 
 	// wait for either the context to close or the dial to complete
